--- conflicted
+++ resolved
@@ -1,112 +1,100 @@
-/*
- * GDevelop Core
- * Copyright 2008-2015 Florian Rival (Florian.Rival@gmail.com). All rights reserved.
- * This project is released under the MIT License.
- */
-
-#if defined(GD_IDE_ONLY)
-#ifndef EVENTMETADATA_H
-#define EVENTMETADATA_H
-#include <GDCore/Utf8String.h>
-#include <vector>
-#include <memory>
-#include <functional>
-#if !defined(GD_NO_WX_GUI)
-#include <wx/bitmap.h>
-#endif
-class wxBitmap;
-namespace gd { class EventsList; }
-namespace gd { class BaseEvent; }
-namespace gd { class EventsCodeGenerator; }
-namespace gd { class EventsCodeGenerationContext; }
-
-namespace gd
-{
-
-/**
- * \brief Describe an event provided by an extension of a platform.
- *
- * Extensions writers, you should most of the time be using PlatformExtension::AddEvent method
- * to add events.
- */
-class GD_CORE_API EventMetadata
-{
-public:
-    /**
-     * \brief Set the code generator used when generating code from events.
-     */
-<<<<<<< HEAD
-    class GD_CORE_API CodeGenerator
-    {
-    public :
-        /**
-         * \brief Called to generate the code for the event.
-         *
-         * You can use gd::EventsCodeGenerator methods in particular so as to generate code for conditions or actions.
-         */
-        virtual gd::String Generate(gd::BaseEvent & event, gd::EventsCodeGenerator & codeGenerator, gd::EventsCodeGenerationContext & context);
-=======
-    EventMetadata & SetCodeGenerator(std::function<std::string(gd::BaseEvent & event, gd::EventsCodeGenerator & codeGenerator,
-        gd::EventsCodeGenerationContext & context)> function) {
-        hasCustomCodeGenerator = true;
-        codeGeneration = function;
-        return *this;
-    }
->>>>>>> f1497165
-
-    /**
-     * \brief Set the code to preprocess the event.
-     */
-    EventMetadata & SetPreprocessing(std::function<void(gd::BaseEvent & event, gd::EventsCodeGenerator & codeGenerator,
-        gd::EventsList & eventList, unsigned int indexOfTheEventInThisList)> function) {
-        preprocessing = function;
-        return *this;
-    }
-
-    /**
-     * \brief Reset the code generation and preprocessing functions of the event.
-     */
-    void ClearCodeGenerationAndPreprocessing();
-
-    /**
-     * \brief Return true if SetCodeGenerator was called to set a function to call
-     * to generate the event code.
-     */
-    bool HasCustomCodeGenerator() const { return hasCustomCodeGenerator; }
-
-    EventMetadata(const gd::String & name_,
-                 const gd::String & fullname_,
-                 const gd::String & description_,
-                 const gd::String & group_,
-                 const gd::String & smallicon_,
-                 std::shared_ptr<gd::BaseEvent> instance);
-
-    EventMetadata() {};
-    virtual ~EventMetadata() {};
-
-    const gd::String & GetFullName() const { return fullname; }
-    const gd::String & GetDescription() const { return description; }
-    const gd::String & GetGroup() const { return group; }
-#if !defined(GD_NO_WX_GUI)
-    const wxBitmap & GetBitmapIcon() const { return smallicon; }
-#endif
-
-    gd::String fullname;
-    gd::String description;
-    gd::String group;
-#if !defined(GD_NO_WX_GUI)
-    wxBitmap smallicon;
-#endif
-
-    std::shared_ptr<gd::BaseEvent> instance;
-    bool hasCustomCodeGenerator;
-    std::function<std::string(gd::BaseEvent & event, gd::EventsCodeGenerator & codeGenerator,
-        gd::EventsCodeGenerationContext & context)> codeGeneration;
-    std::function<void(gd::BaseEvent & event, gd::EventsCodeGenerator & codeGenerator,
-        gd::EventsList & eventList, unsigned int indexOfTheEventInThisList)> preprocessing;
-};
-
-}
-
-#endif // EVENTMETADATA_H
-#endif
+/*
+ * GDevelop Core
+ * Copyright 2008-2015 Florian Rival (Florian.Rival@gmail.com). All rights reserved.
+ * This project is released under the MIT License.
+ */
+
+#if defined(GD_IDE_ONLY)
+#ifndef EVENTMETADATA_H
+#define EVENTMETADATA_H
+#include <GDCore/Utf8String.h>
+#include <vector>
+#include <memory>
+#include <functional>
+#if !defined(GD_NO_WX_GUI)
+#include <wx/bitmap.h>
+#endif
+class wxBitmap;
+namespace gd { class EventsList; }
+namespace gd { class BaseEvent; }
+namespace gd { class EventsCodeGenerator; }
+namespace gd { class EventsCodeGenerationContext; }
+
+namespace gd
+{
+
+/**
+ * \brief Describe an event provided by an extension of a platform.
+ *
+ * Extensions writers, you should most of the time be using PlatformExtension::AddEvent method
+ * to add events.
+ */
+class GD_CORE_API EventMetadata
+{
+public:
+    /**
+     * \brief Set the code generator used when generating code from events.
+     */
+    EventMetadata & SetCodeGenerator(std::function<gd::String(gd::BaseEvent & event, gd::EventsCodeGenerator & codeGenerator,
+        gd::EventsCodeGenerationContext & context)> function) {
+        hasCustomCodeGenerator = true;
+        codeGeneration = function;
+        return *this;
+    }
+
+    /**
+     * \brief Set the code to preprocess the event.
+     */
+    EventMetadata & SetPreprocessing(std::function<void(gd::BaseEvent & event, gd::EventsCodeGenerator & codeGenerator,
+        gd::EventsList & eventList, unsigned int indexOfTheEventInThisList)> function) {
+        preprocessing = function;
+        return *this;
+    }
+
+    /**
+     * \brief Reset the code generation and preprocessing functions of the event.
+     */
+    void ClearCodeGenerationAndPreprocessing();
+
+    /**
+     * \brief Return true if SetCodeGenerator was called to set a function to call
+     * to generate the event code.
+     */
+    bool HasCustomCodeGenerator() const { return hasCustomCodeGenerator; }
+
+    EventMetadata(const gd::String & name_,
+                 const gd::String & fullname_,
+                 const gd::String & description_,
+                 const gd::String & group_,
+                 const gd::String & smallicon_,
+                 std::shared_ptr<gd::BaseEvent> instance);
+
+    EventMetadata() {};
+    virtual ~EventMetadata() {};
+
+    const gd::String & GetFullName() const { return fullname; }
+    const gd::String & GetDescription() const { return description; }
+    const gd::String & GetGroup() const { return group; }
+#if !defined(GD_NO_WX_GUI)
+    const wxBitmap & GetBitmapIcon() const { return smallicon; }
+#endif
+
+    gd::String fullname;
+    gd::String description;
+    gd::String group;
+#if !defined(GD_NO_WX_GUI)
+    wxBitmap smallicon;
+#endif
+
+    std::shared_ptr<gd::BaseEvent> instance;
+    bool hasCustomCodeGenerator;
+    std::function<gd::String(gd::BaseEvent & event, gd::EventsCodeGenerator & codeGenerator,
+        gd::EventsCodeGenerationContext & context)> codeGeneration;
+    std::function<void(gd::BaseEvent & event, gd::EventsCodeGenerator & codeGenerator,
+        gd::EventsList & eventList, unsigned int indexOfTheEventInThisList)> preprocessing;
+};
+
+}
+
+#endif // EVENTMETADATA_H
+#endif