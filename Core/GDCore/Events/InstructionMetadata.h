--- conflicted
+++ resolved
@@ -1,393 +1,376 @@
-/*
- * GDevelop Core
- * Copyright 2008-2015 Florian Rival (Florian.Rival@gmail.com). All rights reserved.
- * This project is released under the MIT License.
- */
-
-#ifndef INSTRUCTIONMETADATA_H
-#define INSTRUCTIONMETADATA_H
-#if defined(GD_IDE_ONLY)
-#include <GDCore/Utf8String.h>
-#include "GDCore/Events/Instruction.h"
-#include <memory>
-#include <functional>
-#if !defined(GD_NO_WX_GUI)
-#include <wx/bitmap.h>
-#endif
-#include "GDCore/Utf8String.h"
-class wxBitmap;
-namespace gd { class Project; }
-namespace gd { class Layout; }
-namespace gd { class EventsCodeGenerator; }
-namespace gd { class EventsCodeGenerationContext; }
-
-namespace gd
-{
-
-/**
- * \brief Contains user-friendly info about a parameter, and information about what a parameter need
- *
- * \ingroup Events
- */
-class GD_CORE_API ParameterMetadata
-{
-public:
-    ParameterMetadata();
-    virtual ~ParameterMetadata() {};
-
-    /**
-     * \brief Return the type of the parameter.
-     * \see gd::ParameterMetadata::IsObject
-     */
-    const gd::String & GetType() const { return type; }
-
-    /**
-     * \brief Return an optional additional information, used for some parameters with special
-     * type (For example, it can contains the type of object accepted by the parameter).
-     */
-    const gd::String & GetExtraInfo() const { return supplementaryInformation; }
-
-    /**
-     * \brief Return true if the parameter is optional.
-     */
-    bool IsOptional() const { return optional; }
-
-    /**
-     * \brief Return true if the parameter can receive an UTF8 string (default behavior).
-     */
-    bool CanUseUtf8() const { return canUseUtf8; }
-
-    /**
-     * \brief Return the description of the parameter
-     */
-    const gd::String & GetDescription() const { return description; }
-
-    /**
-     * \brief Return true if the parameter is only meant to be completed during compilation
-     * and must not be displayed to the user.
-     */
-    bool IsCodeOnly() const { return codeOnly; }
-
-    /**
-     * \brief Get the default value for the parameter.
-     */
-    const gd::String & GetDefaultValue() const { return defaultValue; }
-
-    gd::String type; ///< Parameter type
-    gd::String supplementaryInformation; ///< Used if needed
-    bool optional; ///< True if the parameter is optional
-    bool canUseUtf8; ///< True if the parameter can receive an UTF8 string (default behavior)
-
-    gd::String description; ///< Description shown in editor
-    bool codeOnly; ///< True if parameter is relative to code generation only, i.e. must not be shown in editor
-    gd::String defaultValue; ///< Used as a default value in editor or if an optional parameter is empty.
-
-    /**
-     * \brief Return true if the type of the parameter is "object", "objectPtr" or "objectList".
-     * \see gd::ParameterMetadata::GetType
-     */
-    static bool IsObject(const gd::String & type) { return type == "object" || type == "objectPtr" || type == "objectList" || type == "objectListWithoutPicking"; }
-};
-
-/**
- * \brief Contains user-friendly infos about actions/conditions, and members needed to setup an instruction
- *
- * \ingroup Events
- */
-class GD_CORE_API InstructionMetadata
-{
-public:
-
-    InstructionMetadata(const gd::String & extensionNamespace,
-                        const gd::String & name,
-                        const gd::String & fullname,
-                        const gd::String & description,
-                        const gd::String & sentence,
-                        const gd::String & group,
-                        const gd::String & icon,
-                        const gd::String & smallIcon);
-    virtual ~InstructionMetadata() {};
-
-    const gd::String & GetFullName() const { return fullname; }
-    const gd::String & GetDescription() const { return description; }
-    const gd::String & GetSentence() const { return sentence; }
-    const gd::String & GetGroup() const { return group; }
-    const ParameterMetadata & GetParameter(size_t i) const { return parameters[i]; }
-    size_t GetParametersCount() const { return parameters.size(); }
-#if !defined(GD_NO_WX_GUI)
-    const wxBitmap & GetBitmapIcon() const { return icon; }
-    const wxBitmap & GetSmallBitmapIcon() const { return smallicon; }
-#endif
-    const gd::String & GetIconFilename() const { return iconFilename; }
-    const gd::String & GetSmallIconFilename() const { return smallIconFilename; }
-    bool CanHaveSubInstructions() const { return canHaveSubInstructions; }
-
-    /**
-     * Notify that the instruction can have sub instructions.
-     */
-    InstructionMetadata & SetCanHaveSubInstructions()
-    {
-        canHaveSubInstructions = true;
-        return *this;
-    }
-
-    /**
-     * \brief Set the instruction to be hidden in the IDE.
-     *
-     * Used mainly when an instruction is deprecated.
-     */
-    InstructionMetadata & SetHidden()
-    {
-        hidden = true;
-        return *this;
-    }
-
-    /**
-     * \brief Set the group of the instruction in the IDE.
-     */
-    InstructionMetadata & SetGroup(const gd::String & str)
-    {
-        group = str;
-        return *this;
-    }
-
-    /**
-     * \brief Return true if the instruction must be hidden in the IDE.
-     */
-    bool IsHidden() const { return hidden; }
-
-    /**
-     * \brief Add a parameter to the instruction ( condition or action ) information class.
-     * \param type One of the type handled by GDevelop.
-     * This will also determine the type of the argument used when calling the function in the generated code. \see EventsCodeGenerator::GenerateParametersCodes
-     * \param description Description for parameter
-     * \param optionalObjectType If type is "object", this parameter will describe which objects are allowed. If it is empty, all objects are allowed.
-     * \param parameterIsOptional true if the parameter must be optional, false otherwise.
-     */
-    InstructionMetadata & AddParameter(const gd::String & type, const gd::String & description, const gd::String & optionalObjectType = "", bool parameterIsOptional = false);
-
-    /**
-     * \brief Add a parameter not displayed in editor.
-     * \param type One of the type handled by GDevelop. This will also determine the type of the argument used when calling the function in C++ code. \see EventsCodeGenerator::GenerateParametersCodes
-     * \param supplementaryInformation Can be used if needed. For example, when type == "inlineCode", the content of supplementaryInformation is inserted in the generated C++ code.
-     */
-    InstructionMetadata & AddCodeOnlyParameter(const gd::String & type, const gd::String & supplementaryInformation);
-
-    /**
-     * \brief Set the default value used in editor (or if an optional parameter is empty during code generation) for the latest added parameter.
-     *
-     * \see AddParameter
-     */
-    InstructionMetadata & SetDefaultValue(gd::String defaultValue_)
-    {
-        if ( !parameters.empty() ) parameters.back().defaultValue = defaultValue_;
-        return *this;
-    };
-
-    /**
-     * \brief Declare the last added parameter not able to receivre UTF8 strings.
-     *
-     * \see AddParameter
-     */
-    InstructionMetadata & CantUseUtf8()
-    {
-        if ( !parameters.empty() ) parameters.back().canUseUtf8 = false;
-        return *this;
-    };
-
-    /**
-     * \brief Consider that the instruction is easy for an user to understand.
-     */
-    InstructionMetadata & MarkAsSimple()
-    {
-        usageComplexity = 2;
-        return *this;
-    }
-
-    /**
-     * \brief Consider that the instruction is harder for an user to understand
-     * than a normal instruction.
-     */
-    InstructionMetadata & MarkAsAdvanced()
-    {
-        usageComplexity = 7;
-        return *this;
-    }
-
-    /**
-     * \brief Consider that the instruction is complex for an user to understand.
-     */
-    InstructionMetadata & MarkAsComplex()
-    {
-        usageComplexity = 9;
-        return *this;
-    }
-
-    /**
-     * \brief Return the usage complexity of this instruction for the user,
-     * from 0 (simple&easy to use) to 10 (complex to understand).
-     */
-    int GetUsageComplexity() const { return usageComplexity; }
-
-    /**
-     * \brief Defines information about how generate the code for an instruction
-     */
-    class ExtraInformation
-    {
-    public:
-        enum AccessType {Reference, MutatorAndOrAccessor};
-        ExtraInformation() : accessType(Reference), hasCustomCodeGenerator(false) {};
-        virtual ~ExtraInformation() {};
-
-        /**
-         * Set the function name which will be used when generating the code.
-         * \param functionName the name of the function to call
-         */
-        ExtraInformation & SetFunctionName(const gd::String & functionName_)
-        {
-            functionCallName = functionName_;
-            return *this;
-        }
-
-        /**
-         * Declare if the instruction being declared is somewhat manipulating in a standard way.
-         */
-        ExtraInformation & SetManipulatedType(const gd::String & type_)
-        {
-            type = type_;
-            return *this;
-        }
-
-        /**
-         * If InstructionMetadata::ExtraInformation::SetManipulatedType was called with "number" or "string", this function will tell the code generator
-         * the name of the getter function used to retrieve the data value.
-         *
-         * Usage example:
-         * \code
-         *  obj.AddAction("String",
-         *                 _("Change the string"),
-         *                 _("Change the string of a text"),
-         *                 _("Do _PARAM1__PARAM2_ to the string of _PARAM0_"),
-         *                 _("Text"),
-         *                 "CppPlatform/Extensions/text24.png",
-         *                 "CppPlatform/Extensions/text.png");
-         *
-         *      .AddParameter("object", _("Object"), "Text", false)
-         *      .AddParameter("operator", _("Modification operator"))
-         *      .AddParameter("string", _("String"))
-         *      .SetFunctionName("SetString").SetManipulatedType("string").SetGetter("GetString").SetIncludeFile("MyExtension/TextObject.h");
-         *
-         *  DECLARE_END_OBJECT_ACTION()
-         * \endcode
-         */
-        ExtraInformation & SetGetter(const gd::String & getter)
-        {
-            optionalAssociatedInstruction = getter;
-            accessType = MutatorAndOrAccessor;
-            return *this;
-        }
-
-        /**
-         * Set that the function is located in a specific include file
-         */
-        ExtraInformation & SetIncludeFile(const gd::String & optionalIncludeFile_)
-        {
-            optionalIncludeFile = optionalIncludeFile_;
-            return *this;
-        }
-
-        ExtraInformation & SetCustomCodeGenerator(std::function<std::string(Instruction & instruction,
-            gd::EventsCodeGenerator & codeGenerator, gd::EventsCodeGenerationContext & context)> codeGenerator)
-        {
-<<<<<<< HEAD
-        public:
-            virtual gd::String GenerateCode(Instruction & instruction, gd::EventsCodeGenerator & codeGenerator_, gd::EventsCodeGenerationContext & context) {return "";};
-        };
-=======
-            hasCustomCodeGenerator = true;
-            customCodeGenerator = codeGenerator;
-            return *this;
-        }
->>>>>>> f1497165
-
-        ExtraInformation & RemoveCustomCodeGenerator()
-        {
-            hasCustomCodeGenerator = false;
-            std::function<std::string(Instruction & instruction,
-            gd::EventsCodeGenerator & codeGenerator, gd::EventsCodeGenerationContext & context)> emptyFunction;
-            customCodeGenerator = emptyFunction;
-            return *this;
-        }
-
-<<<<<<< HEAD
-        gd::String functionCallName;
-        gd::String type;
-        AccessType accessType;
-        gd::String optionalAssociatedInstruction;
-        gd::String optionalIncludeFile;
-        std::shared_ptr<CustomCodeGenerator> optionalCustomCodeGenerator;
-=======
-        bool HasCustomCodeGenerator() const { return hasCustomCodeGenerator; }
-
-        std::string functionCallName;
-        std::string type;
-        AccessType accessType;
-        std::string optionalAssociatedInstruction;
-        std::string optionalIncludeFile;
-        bool hasCustomCodeGenerator;
-        std::function<std::string(Instruction & instruction,
-            gd::EventsCodeGenerator & codeGenerator, gd::EventsCodeGenerationContext & context)> customCodeGenerator;
->>>>>>> f1497165
-    };
-    ExtraInformation codeExtraInformation; ///< Information about how generate code for the instruction
-
-    /**
-     * \brief Declare if the instruction being declared is somewhat manipulating in a standard way.
-     * \param type "number" or "string"
-     * \note Shortcut for `codeExtraInformation.SetManipulatedType(type)`.
-     */
-    ExtraInformation & SetManipulatedType(const gd::String & type_)
-    {
-        return codeExtraInformation.SetManipulatedType(type_);
-    }
-
-    /**
-     * \brief Set the function that should be called when generating the source
-     * code from events.
-     * \param functionName the name of the function to call
-     * \note Shortcut for `codeExtraInformation.SetFunctionName`.
-     */
-    ExtraInformation & SetFunctionName(const gd::String & functionName)
-    {
-        return codeExtraInformation.SetFunctionName(functionName);
-    }
-
-    /** \brief DefaultConstructor.
-     * \warning Please do not use this constructor. Only here to fulfill std::map requirements.
-     */
-    InstructionMetadata();
-
-    std::vector < ParameterMetadata > parameters;
-private:
-    gd::String fullname;
-    gd::String description;
-    gd::String sentence;
-    gd::String group;
-#if !defined(GD_NO_WX_GUI)
-    wxBitmap icon;
-    wxBitmap smallicon;
-#endif
-    gd::String iconFilename;
-    gd::String smallIconFilename;
-    bool canHaveSubInstructions;
-    gd::String extensionNamespace;
-    bool hidden;
-    int usageComplexity; ///< Evaluate the instruction from 0 (simple&easy to use) to 10 (complex to understand)
-};
-
-}
-
-#endif
-#endif // INSTRUCTIONMETADATA_H
-
-
+/*
+ * GDevelop Core
+ * Copyright 2008-2015 Florian Rival (Florian.Rival@gmail.com). All rights reserved.
+ * This project is released under the MIT License.
+ */
+
+#ifndef INSTRUCTIONMETADATA_H
+#define INSTRUCTIONMETADATA_H
+#if defined(GD_IDE_ONLY)
+#include <GDCore/Utf8String.h>
+#include "GDCore/Events/Instruction.h"
+#include <memory>
+#include <functional>
+#if !defined(GD_NO_WX_GUI)
+#include <wx/bitmap.h>
+#endif
+#include "GDCore/Utf8String.h"
+class wxBitmap;
+namespace gd { class Project; }
+namespace gd { class Layout; }
+namespace gd { class EventsCodeGenerator; }
+namespace gd { class EventsCodeGenerationContext; }
+
+namespace gd
+{
+
+/**
+ * \brief Contains user-friendly info about a parameter, and information about what a parameter need
+ *
+ * \ingroup Events
+ */
+class GD_CORE_API ParameterMetadata
+{
+public:
+    ParameterMetadata();
+    virtual ~ParameterMetadata() {};
+
+    /**
+     * \brief Return the type of the parameter.
+     * \see gd::ParameterMetadata::IsObject
+     */
+    const gd::String & GetType() const { return type; }
+
+    /**
+     * \brief Return an optional additional information, used for some parameters with special
+     * type (For example, it can contains the type of object accepted by the parameter).
+     */
+    const gd::String & GetExtraInfo() const { return supplementaryInformation; }
+
+    /**
+     * \brief Return true if the parameter is optional.
+     */
+    bool IsOptional() const { return optional; }
+
+    /**
+     * \brief Return true if the parameter can receive an UTF8 string (default behavior).
+     */
+    bool CanUseUtf8() const { return canUseUtf8; }
+
+    /**
+     * \brief Return the description of the parameter
+     */
+    const gd::String & GetDescription() const { return description; }
+
+    /**
+     * \brief Return true if the parameter is only meant to be completed during compilation
+     * and must not be displayed to the user.
+     */
+    bool IsCodeOnly() const { return codeOnly; }
+
+    /**
+     * \brief Get the default value for the parameter.
+     */
+    const gd::String & GetDefaultValue() const { return defaultValue; }
+
+    gd::String type; ///< Parameter type
+    gd::String supplementaryInformation; ///< Used if needed
+    bool optional; ///< True if the parameter is optional
+    bool canUseUtf8; ///< True if the parameter can receive an UTF8 string (default behavior)
+
+    gd::String description; ///< Description shown in editor
+    bool codeOnly; ///< True if parameter is relative to code generation only, i.e. must not be shown in editor
+    gd::String defaultValue; ///< Used as a default value in editor or if an optional parameter is empty.
+
+    /**
+     * \brief Return true if the type of the parameter is "object", "objectPtr" or "objectList".
+     * \see gd::ParameterMetadata::GetType
+     */
+    static bool IsObject(const gd::String & type) { return type == "object" || type == "objectPtr" || type == "objectList" || type == "objectListWithoutPicking"; }
+};
+
+/**
+ * \brief Contains user-friendly infos about actions/conditions, and members needed to setup an instruction
+ *
+ * \ingroup Events
+ */
+class GD_CORE_API InstructionMetadata
+{
+public:
+
+    InstructionMetadata(const gd::String & extensionNamespace,
+                        const gd::String & name,
+                        const gd::String & fullname,
+                        const gd::String & description,
+                        const gd::String & sentence,
+                        const gd::String & group,
+                        const gd::String & icon,
+                        const gd::String & smallIcon);
+    virtual ~InstructionMetadata() {};
+
+    const gd::String & GetFullName() const { return fullname; }
+    const gd::String & GetDescription() const { return description; }
+    const gd::String & GetSentence() const { return sentence; }
+    const gd::String & GetGroup() const { return group; }
+    const ParameterMetadata & GetParameter(size_t i) const { return parameters[i]; }
+    size_t GetParametersCount() const { return parameters.size(); }
+#if !defined(GD_NO_WX_GUI)
+    const wxBitmap & GetBitmapIcon() const { return icon; }
+    const wxBitmap & GetSmallBitmapIcon() const { return smallicon; }
+#endif
+    const gd::String & GetIconFilename() const { return iconFilename; }
+    const gd::String & GetSmallIconFilename() const { return smallIconFilename; }
+    bool CanHaveSubInstructions() const { return canHaveSubInstructions; }
+
+    /**
+     * Notify that the instruction can have sub instructions.
+     */
+    InstructionMetadata & SetCanHaveSubInstructions()
+    {
+        canHaveSubInstructions = true;
+        return *this;
+    }
+
+    /**
+     * \brief Set the instruction to be hidden in the IDE.
+     *
+     * Used mainly when an instruction is deprecated.
+     */
+    InstructionMetadata & SetHidden()
+    {
+        hidden = true;
+        return *this;
+    }
+
+    /**
+     * \brief Set the group of the instruction in the IDE.
+     */
+    InstructionMetadata & SetGroup(const gd::String & str)
+    {
+        group = str;
+        return *this;
+    }
+
+    /**
+     * \brief Return true if the instruction must be hidden in the IDE.
+     */
+    bool IsHidden() const { return hidden; }
+
+    /**
+     * \brief Add a parameter to the instruction ( condition or action ) information class.
+     * \param type One of the type handled by GDevelop.
+     * This will also determine the type of the argument used when calling the function in the generated code. \see EventsCodeGenerator::GenerateParametersCodes
+     * \param description Description for parameter
+     * \param optionalObjectType If type is "object", this parameter will describe which objects are allowed. If it is empty, all objects are allowed.
+     * \param parameterIsOptional true if the parameter must be optional, false otherwise.
+     */
+    InstructionMetadata & AddParameter(const gd::String & type, const gd::String & description, const gd::String & optionalObjectType = "", bool parameterIsOptional = false);
+
+    /**
+     * \brief Add a parameter not displayed in editor.
+     * \param type One of the type handled by GDevelop. This will also determine the type of the argument used when calling the function in C++ code. \see EventsCodeGenerator::GenerateParametersCodes
+     * \param supplementaryInformation Can be used if needed. For example, when type == "inlineCode", the content of supplementaryInformation is inserted in the generated C++ code.
+     */
+    InstructionMetadata & AddCodeOnlyParameter(const gd::String & type, const gd::String & supplementaryInformation);
+
+    /**
+     * \brief Set the default value used in editor (or if an optional parameter is empty during code generation) for the latest added parameter.
+     *
+     * \see AddParameter
+     */
+    InstructionMetadata & SetDefaultValue(gd::String defaultValue_)
+    {
+        if ( !parameters.empty() ) parameters.back().defaultValue = defaultValue_;
+        return *this;
+    };
+
+    /**
+     * \brief Declare the last added parameter not able to receivre UTF8 strings.
+     *
+     * \see AddParameter
+     */
+    InstructionMetadata & CantUseUtf8()
+    {
+        if ( !parameters.empty() ) parameters.back().canUseUtf8 = false;
+        return *this;
+    };
+
+    /**
+     * \brief Consider that the instruction is easy for an user to understand.
+     */
+    InstructionMetadata & MarkAsSimple()
+    {
+        usageComplexity = 2;
+        return *this;
+    }
+
+    /**
+     * \brief Consider that the instruction is harder for an user to understand
+     * than a normal instruction.
+     */
+    InstructionMetadata & MarkAsAdvanced()
+    {
+        usageComplexity = 7;
+        return *this;
+    }
+
+    /**
+     * \brief Consider that the instruction is complex for an user to understand.
+     */
+    InstructionMetadata & MarkAsComplex()
+    {
+        usageComplexity = 9;
+        return *this;
+    }
+
+    /**
+     * \brief Return the usage complexity of this instruction for the user,
+     * from 0 (simple&easy to use) to 10 (complex to understand).
+     */
+    int GetUsageComplexity() const { return usageComplexity; }
+
+    /**
+     * \brief Defines information about how generate the code for an instruction
+     */
+    class ExtraInformation
+    {
+    public:
+        enum AccessType {Reference, MutatorAndOrAccessor};
+        ExtraInformation() : accessType(Reference), hasCustomCodeGenerator(false) {};
+        virtual ~ExtraInformation() {};
+
+        /**
+         * Set the function name which will be used when generating the code.
+         * \param functionName the name of the function to call
+         */
+        ExtraInformation & SetFunctionName(const gd::String & functionName_)
+        {
+            functionCallName = functionName_;
+            return *this;
+        }
+
+        /**
+         * Declare if the instruction being declared is somewhat manipulating in a standard way.
+         */
+        ExtraInformation & SetManipulatedType(const gd::String & type_)
+        {
+            type = type_;
+            return *this;
+        }
+
+        /**
+         * If InstructionMetadata::ExtraInformation::SetManipulatedType was called with "number" or "string", this function will tell the code generator
+         * the name of the getter function used to retrieve the data value.
+         *
+         * Usage example:
+         * \code
+         *  obj.AddAction("String",
+         *                 _("Change the string"),
+         *                 _("Change the string of a text"),
+         *                 _("Do _PARAM1__PARAM2_ to the string of _PARAM0_"),
+         *                 _("Text"),
+         *                 "CppPlatform/Extensions/text24.png",
+         *                 "CppPlatform/Extensions/text.png");
+         *
+         *      .AddParameter("object", _("Object"), "Text", false)
+         *      .AddParameter("operator", _("Modification operator"))
+         *      .AddParameter("string", _("String"))
+         *      .SetFunctionName("SetString").SetManipulatedType("string").SetGetter("GetString").SetIncludeFile("MyExtension/TextObject.h");
+         *
+         *  DECLARE_END_OBJECT_ACTION()
+         * \endcode
+         */
+        ExtraInformation & SetGetter(const gd::String & getter)
+        {
+            optionalAssociatedInstruction = getter;
+            accessType = MutatorAndOrAccessor;
+            return *this;
+        }
+
+        /**
+         * Set that the function is located in a specific include file
+         */
+        ExtraInformation & SetIncludeFile(const gd::String & optionalIncludeFile_)
+        {
+            optionalIncludeFile = optionalIncludeFile_;
+            return *this;
+        }
+
+        ExtraInformation & SetCustomCodeGenerator(std::function<gd::String(Instruction & instruction,
+            gd::EventsCodeGenerator & codeGenerator, gd::EventsCodeGenerationContext & context)> codeGenerator)
+        {
+            hasCustomCodeGenerator = true;
+            customCodeGenerator = codeGenerator;
+            return *this;
+        }
+
+        ExtraInformation & RemoveCustomCodeGenerator()
+        {
+            hasCustomCodeGenerator = false;
+            std::function<gd::String(Instruction & instruction,
+            gd::EventsCodeGenerator & codeGenerator, gd::EventsCodeGenerationContext & context)> emptyFunction;
+            customCodeGenerator = emptyFunction;
+            return *this;
+        }
+
+        bool HasCustomCodeGenerator() const { return hasCustomCodeGenerator; }
+
+        gd::String functionCallName;
+        gd::String type;
+        AccessType accessType;
+        gd::String optionalAssociatedInstruction;
+        gd::String optionalIncludeFile;
+        bool hasCustomCodeGenerator;
+        std::function<gd::String(Instruction & instruction,
+            gd::EventsCodeGenerator & codeGenerator, gd::EventsCodeGenerationContext & context)> customCodeGenerator;
+    };
+    ExtraInformation codeExtraInformation; ///< Information about how generate code for the instruction
+
+    /**
+     * \brief Declare if the instruction being declared is somewhat manipulating in a standard way.
+     * \param type "number" or "string"
+     * \note Shortcut for `codeExtraInformation.SetManipulatedType(type)`.
+     */
+    ExtraInformation & SetManipulatedType(const gd::String & type_)
+    {
+        return codeExtraInformation.SetManipulatedType(type_);
+    }
+
+    /**
+     * \brief Set the function that should be called when generating the source
+     * code from events.
+     * \param functionName the name of the function to call
+     * \note Shortcut for `codeExtraInformation.SetFunctionName`.
+     */
+    ExtraInformation & SetFunctionName(const gd::String & functionName)
+    {
+        return codeExtraInformation.SetFunctionName(functionName);
+    }
+
+    /** \brief DefaultConstructor.
+     * \warning Please do not use this constructor. Only here to fulfill std::map requirements.
+     */
+    InstructionMetadata();
+
+    std::vector < ParameterMetadata > parameters;
+private:
+    gd::String fullname;
+    gd::String description;
+    gd::String sentence;
+    gd::String group;
+#if !defined(GD_NO_WX_GUI)
+    wxBitmap icon;
+    wxBitmap smallicon;
+#endif
+    gd::String iconFilename;
+    gd::String smallIconFilename;
+    bool canHaveSubInstructions;
+    gd::String extensionNamespace;
+    bool hidden;
+    int usageComplexity; ///< Evaluate the instruction from 0 (simple&easy to use) to 10 (complex to understand)
+};
+
+}
+
+#endif
+#endif // INSTRUCTIONMETADATA_H