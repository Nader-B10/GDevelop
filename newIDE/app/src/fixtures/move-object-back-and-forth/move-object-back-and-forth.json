{
  "firstLayout": "",
  "gdVersion": {
    "build": 98,
    "major": 4,
    "minor": 0,
    "revision": 0
  },
  "properties": {
    "adMobAppId": "",
    "adaptGameResolutionAtRuntime": false,
    "folderProject": false,
    "linuxExecutableFilename": "",
    "macExecutableFilename": "",
    "orientation": "landscape",
    "packageName": "com.example.gamename",
    "projectFile": "C:\\Users\\szoszo\\Desktop\\Projects\\gametemplates\\gdevelop5\\move-object-back-and-forth\\game.json",
    "scaleMode": "linear",
    "sizeOnStartupMode": "adaptWidth",
    "useExternalSourceFiles": false,
    "version": "1.0.0",
    "winExecutableFilename": "",
    "winExecutableIconFile": "",
    "name": "Project",
    "author": "",
    "windowWidth": 800,
    "windowHeight": 600,
    "latestCompilationDirectory": "",
    "maxFPS": 60,
    "minFPS": 10,
    "verticalSync": false,
    "platformSpecificAssets": {},
    "loadingScreen": {
      "showGDevelopSplash": false
    },
    "extensions": [
      {
        "name": "BuiltinObject"
      },
      {
        "name": "BuiltinAudio"
      },
      {
        "name": "BuiltinVariables"
      },
      {
        "name": "BuiltinTime"
      },
      {
        "name": "BuiltinMouse"
      },
      {
        "name": "BuiltinKeyboard"
      },
      {
        "name": "BuiltinJoystick"
      },
      {
        "name": "BuiltinCamera"
      },
      {
        "name": "BuiltinWindow"
      },
      {
        "name": "BuiltinFile"
      },
      {
        "name": "BuiltinNetwork"
      },
      {
        "name": "BuiltinScene"
      },
      {
        "name": "BuiltinAdvanced"
      },
      {
        "name": "Sprite"
      },
      {
        "name": "BuiltinCommonInstructions"
      },
      {
        "name": "BuiltinCommonConversions"
      },
      {
        "name": "BuiltinStringInstructions"
      },
      {
        "name": "BuiltinMathematicalTools"
      },
      {
        "name": "BuiltinExternalLayouts"
      }
    ],
    "platforms": [
      {
        "name": "GDevelop JS platform"
      }
    ],
    "currentPlatform": "GDevelop JS platform"
  },
  "resources": {
    "resources": [
      {
        "alwaysLoaded": false,
        "file": "https://resources.gdevelop-app.com/examples/move-object-back-and-forth/box.png",
        "kind": "image",
        "metadata": "",
        "name": "box.png",
        "smoothed": true,
        "userAdded": true
      }
    ],
    "resourceFolders": []
  },
  "objects": [],
  "objectsGroups": [],
  "variables": [],
  "layouts": [
    {
      "b": 209,
      "disableInputWhenNotFocused": true,
      "mangledName": "NewScene",
      "name": "NewScene",
      "oglFOV": 90,
      "oglZFar": 500,
      "oglZNear": 1,
      "r": 209,
      "standardSortMethod": true,
      "stopSoundsOnStartup": true,
      "title": "",
      "v": 209,
      "uiSettings": {
        "grid": false,
        "gridB": 255,
        "gridG": 180,
        "gridHeight": 32,
        "gridOffsetX": 0,
        "gridOffsetY": 0,
        "gridR": 158,
        "gridWidth": 32,
        "snap": true,
        "windowMask": false,
        "zoomFactor": 1
      },
      "objectsGroups": [],
      "variables": [],
      "instances": [
        {
          "angle": 0,
          "customSize": false,
          "height": 0,
          "layer": "",
          "locked": false,
          "name": "Box",
<<<<<<< HEAD
          "persistentUuid": "bb6f2935-e3c2-4e78-b0d3-fdb96d951fab",
=======
          "persistentUuid": "623048e4-79cb-4308-ad36-09aaece76baf",
>>>>>>> 2762329d
          "width": 0,
          "x": 238,
          "y": 228,
          "zOrder": 1,
          "numberProperties": [],
          "stringProperties": [],
          "initialVariables": []
        },
        {
          "angle": 0,
          "customSize": false,
          "height": 0,
          "layer": "",
          "locked": false,
          "name": "Box",
<<<<<<< HEAD
          "persistentUuid": "289b1b0a-615d-45f1-b315-1da3479d1866",
=======
          "persistentUuid": "3ecf656b-159c-4192-ad87-d9531cfddd57",
>>>>>>> 2762329d
          "width": 0,
          "x": 110,
          "y": 228,
          "zOrder": 1,
          "numberProperties": [],
          "stringProperties": [],
          "initialVariables": []
        },
        {
          "angle": 0,
          "customSize": false,
          "height": 0,
          "layer": "",
          "locked": false,
          "name": "Box",
<<<<<<< HEAD
          "persistentUuid": "2e1cba9b-4cae-47c7-8fb1-40d9b5f73ec8",
=======
          "persistentUuid": "c27d54c7-8c34-4181-8fd5-adee0eb1ca76",
>>>>>>> 2762329d
          "width": 0,
          "x": 174,
          "y": 292,
          "zOrder": 1,
          "numberProperties": [],
          "stringProperties": [],
          "initialVariables": []
        },
        {
          "angle": 0,
          "customSize": false,
          "height": 0,
          "layer": "",
          "locked": false,
          "name": "Box",
<<<<<<< HEAD
          "persistentUuid": "c0cef513-99d4-4157-b5f4-e9be196f4ba3",
=======
          "persistentUuid": "8f19a5af-b85a-4f13-829c-11b5cfbf6e08",
>>>>>>> 2762329d
          "width": 0,
          "x": 622,
          "y": 228,
          "zOrder": 1,
          "numberProperties": [],
          "stringProperties": [],
          "initialVariables": []
        },
        {
          "angle": 0,
          "customSize": false,
          "height": 0,
          "layer": "",
          "locked": false,
          "name": "Box",
<<<<<<< HEAD
          "persistentUuid": "52ac078b-1cca-4817-bb6d-3bf87e864d34",
=======
          "persistentUuid": "3ee2c489-55c3-4a08-b77d-a66f5aa0f8b3",
>>>>>>> 2762329d
          "width": 0,
          "x": 302,
          "y": 292,
          "zOrder": 1,
          "numberProperties": [],
          "stringProperties": [],
          "initialVariables": []
        },
        {
          "angle": 0,
          "customSize": false,
          "height": 0,
          "layer": "",
          "locked": false,
          "name": "Box",
<<<<<<< HEAD
          "persistentUuid": "87a65562-ff4e-421a-b00c-fb84aec3fdfb",
=======
          "persistentUuid": "3713cf15-574b-43e2-9239-66255959a52f",
>>>>>>> 2762329d
          "width": 0,
          "x": 366,
          "y": 228,
          "zOrder": 1,
          "numberProperties": [],
          "stringProperties": [],
          "initialVariables": []
        },
        {
          "angle": 0,
          "customSize": false,
          "height": 0,
          "layer": "",
          "locked": false,
          "name": "Box",
<<<<<<< HEAD
          "persistentUuid": "d28d4ef3-e62d-4dd2-ba98-7f9fcc5c95da",
=======
          "persistentUuid": "32288ea3-291e-49f0-bc27-863249e79903",
>>>>>>> 2762329d
          "width": 0,
          "x": 430,
          "y": 292,
          "zOrder": 1,
          "numberProperties": [],
          "stringProperties": [],
          "initialVariables": []
        },
        {
          "angle": 0,
          "customSize": false,
          "height": 0,
          "layer": "",
          "locked": false,
          "name": "Box",
<<<<<<< HEAD
          "persistentUuid": "7eeb7231-223d-4557-897e-17a1cc4d1d02",
=======
          "persistentUuid": "28da5a23-8e15-482c-846d-7fd543772843",
>>>>>>> 2762329d
          "width": 0,
          "x": 494,
          "y": 228,
          "zOrder": 1,
          "numberProperties": [],
          "stringProperties": [],
          "initialVariables": []
        },
        {
          "angle": 0,
          "customSize": false,
          "height": 0,
          "layer": "",
          "locked": false,
          "name": "Box",
<<<<<<< HEAD
          "persistentUuid": "cd244f20-5777-4e33-bbc6-3b53631a843a",
=======
          "persistentUuid": "7fcb6d91-41df-468b-a2f9-5ec1fbfb22cb",
>>>>>>> 2762329d
          "width": 0,
          "x": 558,
          "y": 292,
          "zOrder": 1,
          "numberProperties": [],
          "stringProperties": [],
          "initialVariables": []
        }
      ],
      "objects": [
        {
          "name": "Box",
          "tags": "",
          "type": "Sprite",
          "updateIfNotVisible": false,
          "variables": [],
          "behaviors": [],
          "animations": [
            {
              "name": "",
              "useMultipleDirections": false,
              "directions": [
                {
                  "looping": false,
                  "timeBetweenFrames": 1,
                  "sprites": [
                    {
                      "hasCustomCollisionMask": false,
                      "image": "box.png",
                      "points": [],
                      "originPoint": {
                        "name": "origine",
                        "x": 0,
                        "y": 0
                      },
                      "centerPoint": {
                        "automatic": true,
                        "name": "centre",
                        "x": 0,
                        "y": 0
                      },
                      "customCollisionMask": []
                    }
                  ]
                }
              ]
            }
          ]
        }
      ],
      "events": [
        {
          "disabled": false,
          "folded": false,
          "type": "BuiltinCommonInstructions::Comment",
          "color": {
            "b": 109,
            "g": 230,
            "r": 255,
            "textB": 0,
            "textG": 0,
            "textR": 0
          },
          "comment": "for more examples and templates, visit gametemplates.itch.io",
          "comment2": ""
        },
        {
          "disabled": false,
          "folded": false,
          "type": "BuiltinCommonInstructions::Comment",
          "color": {
            "b": 109,
            "g": 230,
            "r": 255,
            "textB": 0,
            "textG": 0,
            "textR": 0
          },
          "comment": "at the beginning of the scene:\n-get initial position of the box on the X axis\n-get the initial position of the box on the Y axis\n-set max distance the object moving back and forth from it initial position\n-set movement speed\n-set movement direction horizontal or vertical",
          "comment2": ""
        },
        {
          "disabled": false,
          "folded": false,
          "type": "BuiltinCommonInstructions::Standard",
          "conditions": [
            {
              "type": {
                "inverted": false,
                "value": "DepartScene"
              },
              "parameters": [
                ""
              ],
              "subInstructions": []
            }
          ],
          "actions": [
            {
              "type": {
                "inverted": false,
                "value": "ModVarObjet"
              },
              "parameters": [
                "Box",
                "initialX",
                "=",
                "Box.X()"
              ],
              "subInstructions": []
            },
            {
              "type": {
                "inverted": false,
                "value": "ModVarObjet"
              },
              "parameters": [
                "Box",
                "initialY",
                "=",
                "Box.Y()"
              ],
              "subInstructions": []
            },
            {
              "type": {
                "inverted": false,
                "value": "ModVarScene"
              },
              "parameters": [
                "maxDistance",
                "=",
                "50"
              ],
              "subInstructions": []
            },
            {
              "type": {
                "inverted": false,
                "value": "ModVarScene"
              },
              "parameters": [
                "movementSpeed",
                "=",
                "100"
              ],
              "subInstructions": []
            },
            {
              "type": {
                "inverted": false,
                "value": "ModVarSceneTxt"
              },
              "parameters": [
                "movementDirection",
                "=",
                "\"vertical\""
              ],
              "subInstructions": []
            }
          ],
          "events": [
            {
              "disabled": false,
              "folded": false,
              "type": "BuiltinCommonInstructions::Comment",
              "color": {
                "b": 109,
                "g": 230,
                "r": 255,
                "textB": 0,
                "textG": 0,
                "textR": 0
              },
              "comment": "if movement direction is horizontal, change the X position of the box by maxDistance to kick start the movement horizontally",
              "comment2": ""
            },
            {
              "disabled": false,
              "folded": false,
              "type": "BuiltinCommonInstructions::Standard",
              "conditions": [
                {
                  "type": {
                    "inverted": false,
                    "value": "VarSceneTxt"
                  },
                  "parameters": [
                    "movementDirection",
                    "=",
                    "\"horizontal\""
                  ],
                  "subInstructions": []
                }
              ],
              "actions": [
                {
                  "type": {
                    "inverted": false,
                    "value": "MettreX"
                  },
                  "parameters": [
                    "Box",
                    "+",
                    "Variable(maxDistance)"
                  ],
                  "subInstructions": []
                }
              ],
              "events": []
            },
            {
              "disabled": false,
              "folded": false,
              "type": "BuiltinCommonInstructions::Comment",
              "color": {
                "b": 109,
                "g": 230,
                "r": 255,
                "textB": 0,
                "textG": 0,
                "textR": 0
              },
              "comment": "if movement direction is vertical, change the Y position of the box by maxDistance to kick start the movement vertically",
              "comment2": ""
            },
            {
              "disabled": false,
              "folded": false,
              "type": "BuiltinCommonInstructions::Standard",
              "conditions": [
                {
                  "type": {
                    "inverted": false,
                    "value": "VarSceneTxt"
                  },
                  "parameters": [
                    "movementDirection",
                    "=",
                    "\"vertical\""
                  ],
                  "subInstructions": []
                }
              ],
              "actions": [
                {
                  "type": {
                    "inverted": false,
                    "value": "MettreY"
                  },
                  "parameters": [
                    "Box",
                    "+",
                    "Variable(maxDistance)"
                  ],
                  "subInstructions": []
                }
              ],
              "events": []
            }
          ]
        },
        {
          "disabled": false,
          "folded": false,
          "type": "BuiltinCommonInstructions::Comment",
          "color": {
            "b": 109,
            "g": 230,
            "r": 255,
            "textB": 0,
            "textG": 0,
            "textR": 0
          },
          "comment": "move object horizontally (LEFT-RIGHT)",
          "comment2": ""
        },
        {
          "disabled": false,
          "folded": false,
          "type": "BuiltinCommonInstructions::Standard",
          "conditions": [
            {
              "type": {
                "inverted": false,
                "value": "VarSceneTxt"
              },
              "parameters": [
                "movementDirection",
                "=",
                "\"horizontal\""
              ],
              "subInstructions": []
            }
          ],
          "actions": [],
          "events": [
            {
              "disabled": false,
              "folded": false,
              "type": "BuiltinCommonInstructions::Comment",
              "color": {
                "b": 109,
                "g": 230,
                "r": 255,
                "textB": 0,
                "textG": 0,
                "textR": 0
              },
              "comment": "move the box right if position was <= than initialX - maxDistance",
              "comment2": ""
            },
            {
              "disabled": false,
              "folded": false,
              "type": "BuiltinCommonInstructions::Standard",
              "conditions": [
                {
                  "type": {
                    "inverted": false,
                    "value": "PosX"
                  },
                  "parameters": [
                    "Box",
                    "<=",
                    "Box.Variable(initialX) - Variable(maxDistance)"
                  ],
                  "subInstructions": []
                },
                {
                  "type": {
                    "inverted": false,
                    "value": "BuiltinCommonInstructions::Once"
                  },
                  "parameters": [],
                  "subInstructions": []
                }
              ],
              "actions": [
                {
                  "type": {
                    "inverted": false,
                    "value": "Arreter"
                  },
                  "parameters": [
                    "Box"
                  ],
                  "subInstructions": []
                },
                {
                  "type": {
                    "inverted": false,
                    "value": "AddForceXY"
                  },
                  "parameters": [
                    "Box",
                    "Variable(movementSpeed)",
                    "0",
                    "1"
                  ],
                  "subInstructions": []
                }
              ],
              "events": []
            },
            {
              "disabled": false,
              "folded": false,
              "type": "BuiltinCommonInstructions::Comment",
              "color": {
                "b": 109,
                "g": 230,
                "r": 255,
                "textB": 0,
                "textG": 0,
                "textR": 0
              },
              "comment": "move the box left if position was >= than initialX + maxDistance",
              "comment2": ""
            },
            {
              "disabled": false,
              "folded": false,
              "type": "BuiltinCommonInstructions::Standard",
              "conditions": [
                {
                  "type": {
                    "inverted": false,
                    "value": "PosX"
                  },
                  "parameters": [
                    "Box",
                    ">=",
                    "Box.Variable(initialX) + Variable(maxDistance)"
                  ],
                  "subInstructions": []
                },
                {
                  "type": {
                    "inverted": false,
                    "value": "BuiltinCommonInstructions::Once"
                  },
                  "parameters": [],
                  "subInstructions": []
                }
              ],
              "actions": [
                {
                  "type": {
                    "inverted": false,
                    "value": "Arreter"
                  },
                  "parameters": [
                    "Box"
                  ],
                  "subInstructions": []
                },
                {
                  "type": {
                    "inverted": false,
                    "value": "AddForceXY"
                  },
                  "parameters": [
                    "Box",
                    "-Variable(movementSpeed)",
                    "0",
                    "1"
                  ],
                  "subInstructions": []
                }
              ],
              "events": []
            }
          ]
        },
        {
          "disabled": false,
          "folded": false,
          "type": "BuiltinCommonInstructions::Comment",
          "color": {
            "b": 109,
            "g": 230,
            "r": 255,
            "textB": 0,
            "textG": 0,
            "textR": 0
          },
          "comment": "move object vertically (UP-DOWN)",
          "comment2": ""
        },
        {
          "disabled": false,
          "folded": false,
          "type": "BuiltinCommonInstructions::Standard",
          "conditions": [
            {
              "type": {
                "inverted": false,
                "value": "VarSceneTxt"
              },
              "parameters": [
                "movementDirection",
                "=",
                "\"vertical\""
              ],
              "subInstructions": []
            }
          ],
          "actions": [],
          "events": [
            {
              "disabled": false,
              "folded": false,
              "type": "BuiltinCommonInstructions::Comment",
              "color": {
                "b": 109,
                "g": 230,
                "r": 255,
                "textB": 0,
                "textG": 0,
                "textR": 0
              },
              "comment": "move the box down if position was <= than initialY - maxDistance",
              "comment2": ""
            },
            {
              "disabled": false,
              "folded": false,
              "type": "BuiltinCommonInstructions::Standard",
              "conditions": [
                {
                  "type": {
                    "inverted": false,
                    "value": "PosY"
                  },
                  "parameters": [
                    "Box",
                    "<=",
                    "Box.Variable(initialY) - Variable(maxDistance)"
                  ],
                  "subInstructions": []
                },
                {
                  "type": {
                    "inverted": false,
                    "value": "BuiltinCommonInstructions::Once"
                  },
                  "parameters": [],
                  "subInstructions": []
                }
              ],
              "actions": [
                {
                  "type": {
                    "inverted": false,
                    "value": "Arreter"
                  },
                  "parameters": [
                    "Box"
                  ],
                  "subInstructions": []
                },
                {
                  "type": {
                    "inverted": false,
                    "value": "AddForceXY"
                  },
                  "parameters": [
                    "Box",
                    "0",
                    "Variable(movementSpeed)",
                    "1"
                  ],
                  "subInstructions": []
                }
              ],
              "events": []
            },
            {
              "disabled": false,
              "folded": false,
              "type": "BuiltinCommonInstructions::Comment",
              "color": {
                "b": 109,
                "g": 230,
                "r": 255,
                "textB": 0,
                "textG": 0,
                "textR": 0
              },
              "comment": "move the box up if position was >= than initialY + maxDistance",
              "comment2": ""
            },
            {
              "disabled": false,
              "folded": false,
              "type": "BuiltinCommonInstructions::Standard",
              "conditions": [
                {
                  "type": {
                    "inverted": false,
                    "value": "PosY"
                  },
                  "parameters": [
                    "Box",
                    ">=",
                    "Box.Variable(initialY) + Variable(maxDistance)"
                  ],
                  "subInstructions": []
                },
                {
                  "type": {
                    "inverted": false,
                    "value": "BuiltinCommonInstructions::Once"
                  },
                  "parameters": [],
                  "subInstructions": []
                }
              ],
              "actions": [
                {
                  "type": {
                    "inverted": false,
                    "value": "Arreter"
                  },
                  "parameters": [
                    "Box"
                  ],
                  "subInstructions": []
                },
                {
                  "type": {
                    "inverted": false,
                    "value": "AddForceXY"
                  },
                  "parameters": [
                    "Box",
                    "0",
                    "-Variable(movementSpeed)",
                    "1"
                  ],
                  "subInstructions": []
                }
              ],
              "events": []
            }
          ]
        }
      ],
      "layers": [
        {
          "name": "",
          "visibility": true,
          "cameras": [
            {
              "defaultSize": true,
              "defaultViewport": true,
              "height": 0,
              "viewportBottom": 1,
              "viewportLeft": 0,
              "viewportRight": 1,
              "viewportTop": 0,
              "width": 0
            }
          ],
          "effects": []
        }
      ],
      "behaviorsSharedData": []
    }
  ],
  "externalEvents": [],
  "eventsFunctionsExtensions": [],
  "externalLayouts": [],
  "externalSourceFiles": []
}<|MERGE_RESOLUTION|>--- conflicted
+++ resolved
@@ -7,7 +7,6 @@
     "revision": 0
   },
   "properties": {
-    "adMobAppId": "",
     "adaptGameResolutionAtRuntime": false,
     "folderProject": false,
     "linuxExecutableFilename": "",
@@ -33,6 +32,7 @@
     "loadingScreen": {
       "showGDevelopSplash": false
     },
+    "extensionProperties": [],
     "extensions": [
       {
         "name": "BuiltinObject"
@@ -153,11 +153,7 @@
           "layer": "",
           "locked": false,
           "name": "Box",
-<<<<<<< HEAD
-          "persistentUuid": "bb6f2935-e3c2-4e78-b0d3-fdb96d951fab",
-=======
-          "persistentUuid": "623048e4-79cb-4308-ad36-09aaece76baf",
->>>>>>> 2762329d
+          "persistentUuid": "59d60fc6-baae-4cfc-b3c7-192168229b47",
           "width": 0,
           "x": 238,
           "y": 228,
@@ -173,11 +169,7 @@
           "layer": "",
           "locked": false,
           "name": "Box",
-<<<<<<< HEAD
-          "persistentUuid": "289b1b0a-615d-45f1-b315-1da3479d1866",
-=======
-          "persistentUuid": "3ecf656b-159c-4192-ad87-d9531cfddd57",
->>>>>>> 2762329d
+          "persistentUuid": "dfd868f6-70f3-45dd-914c-da0f71f62ab7",
           "width": 0,
           "x": 110,
           "y": 228,
@@ -193,11 +185,7 @@
           "layer": "",
           "locked": false,
           "name": "Box",
-<<<<<<< HEAD
-          "persistentUuid": "2e1cba9b-4cae-47c7-8fb1-40d9b5f73ec8",
-=======
-          "persistentUuid": "c27d54c7-8c34-4181-8fd5-adee0eb1ca76",
->>>>>>> 2762329d
+          "persistentUuid": "44214861-ae33-495f-a113-5fa5538f643c",
           "width": 0,
           "x": 174,
           "y": 292,
@@ -213,11 +201,7 @@
           "layer": "",
           "locked": false,
           "name": "Box",
-<<<<<<< HEAD
-          "persistentUuid": "c0cef513-99d4-4157-b5f4-e9be196f4ba3",
-=======
-          "persistentUuid": "8f19a5af-b85a-4f13-829c-11b5cfbf6e08",
->>>>>>> 2762329d
+          "persistentUuid": "8abf1a1d-c5c4-4d8a-aeee-b3efe233a61a",
           "width": 0,
           "x": 622,
           "y": 228,
@@ -233,11 +217,7 @@
           "layer": "",
           "locked": false,
           "name": "Box",
-<<<<<<< HEAD
-          "persistentUuid": "52ac078b-1cca-4817-bb6d-3bf87e864d34",
-=======
-          "persistentUuid": "3ee2c489-55c3-4a08-b77d-a66f5aa0f8b3",
->>>>>>> 2762329d
+          "persistentUuid": "2e7a08fa-112b-4ba2-9773-fa20faa31084",
           "width": 0,
           "x": 302,
           "y": 292,
@@ -253,11 +233,7 @@
           "layer": "",
           "locked": false,
           "name": "Box",
-<<<<<<< HEAD
-          "persistentUuid": "87a65562-ff4e-421a-b00c-fb84aec3fdfb",
-=======
-          "persistentUuid": "3713cf15-574b-43e2-9239-66255959a52f",
->>>>>>> 2762329d
+          "persistentUuid": "09762a21-be94-4540-8464-3ecb73258e50",
           "width": 0,
           "x": 366,
           "y": 228,
@@ -273,11 +249,7 @@
           "layer": "",
           "locked": false,
           "name": "Box",
-<<<<<<< HEAD
-          "persistentUuid": "d28d4ef3-e62d-4dd2-ba98-7f9fcc5c95da",
-=======
-          "persistentUuid": "32288ea3-291e-49f0-bc27-863249e79903",
->>>>>>> 2762329d
+          "persistentUuid": "b6d28664-534a-4048-8fce-c0e4b32ea59f",
           "width": 0,
           "x": 430,
           "y": 292,
@@ -293,11 +265,7 @@
           "layer": "",
           "locked": false,
           "name": "Box",
-<<<<<<< HEAD
-          "persistentUuid": "7eeb7231-223d-4557-897e-17a1cc4d1d02",
-=======
-          "persistentUuid": "28da5a23-8e15-482c-846d-7fd543772843",
->>>>>>> 2762329d
+          "persistentUuid": "1aa0cfad-5f27-43ec-879e-3e9ead57388e",
           "width": 0,
           "x": 494,
           "y": 228,
@@ -313,11 +281,7 @@
           "layer": "",
           "locked": false,
           "name": "Box",
-<<<<<<< HEAD
-          "persistentUuid": "cd244f20-5777-4e33-bbc6-3b53631a843a",
-=======
-          "persistentUuid": "7fcb6d91-41df-468b-a2f9-5ec1fbfb22cb",
->>>>>>> 2762329d
+          "persistentUuid": "2d91fd67-5262-4c8b-9f79-186c1a6a7037",
           "width": 0,
           "x": 558,
           "y": 292,
