{
  "firstLayout": "",
  "gdVersion": {
    "build": 98,
    "major": 4,
    "minor": 0,
    "revision": 0
  },
  "properties": {
    "adMobAppId": "",
    "adaptGameResolutionAtRuntime": false,
    "folderProject": false,
    "linuxExecutableFilename": "",
    "macExecutableFilename": "",
    "orientation": "landscape",
    "packageName": "com.example.gamename",
    "projectFile": "C:\\Users\\szoszo\\Desktop\\Projects\\gametemplates\\gdevelop5\\custom-mouse-pointer\\game.json",
    "scaleMode": "linear",
    "sizeOnStartupMode": "adaptWidth",
    "useExternalSourceFiles": false,
    "version": "1.0.0",
    "winExecutableFilename": "",
    "winExecutableIconFile": "",
    "name": "Project",
    "author": "",
    "windowWidth": 800,
    "windowHeight": 600,
    "latestCompilationDirectory": "",
    "maxFPS": 60,
    "minFPS": 10,
    "verticalSync": false,
    "platformSpecificAssets": {},
    "loadingScreen": {
      "showGDevelopSplash": false
    },
    "extensions": [
      {
        "name": "BuiltinObject"
      },
      {
        "name": "BuiltinAudio"
      },
      {
        "name": "BuiltinVariables"
      },
      {
        "name": "BuiltinTime"
      },
      {
        "name": "BuiltinMouse"
      },
      {
        "name": "BuiltinKeyboard"
      },
      {
        "name": "BuiltinJoystick"
      },
      {
        "name": "BuiltinCamera"
      },
      {
        "name": "BuiltinWindow"
      },
      {
        "name": "BuiltinFile"
      },
      {
        "name": "BuiltinNetwork"
      },
      {
        "name": "BuiltinScene"
      },
      {
        "name": "BuiltinAdvanced"
      },
      {
        "name": "Sprite"
      },
      {
        "name": "BuiltinCommonInstructions"
      },
      {
        "name": "BuiltinCommonConversions"
      },
      {
        "name": "BuiltinStringInstructions"
      },
      {
        "name": "BuiltinMathematicalTools"
      },
      {
        "name": "BuiltinExternalLayouts"
      }
    ],
    "platforms": [
      {
        "name": "GDevelop JS platform"
      }
    ],
    "currentPlatform": "GDevelop JS platform"
  },
  "resources": {
    "resources": [
      {
        "alwaysLoaded": false,
        "file": "https://resources.gdevelop-app.com/examples/custom-mouse-pointer/mouse-pointer.png",
        "kind": "image",
        "metadata": "",
        "name": "mouse-pointer.png",
        "smoothed": true,
        "userAdded": false
      }
    ],
    "resourceFolders": []
  },
  "objects": [],
  "objectsGroups": [],
  "variables": [],
  "layouts": [
    {
      "b": 209,
      "disableInputWhenNotFocused": true,
      "mangledName": "Scene",
      "name": "Scene",
      "oglFOV": 90,
      "oglZFar": 500,
      "oglZNear": 1,
      "r": 209,
      "standardSortMethod": true,
      "stopSoundsOnStartup": true,
      "title": "",
      "v": 209,
      "uiSettings": {
        "grid": false,
        "gridB": 255,
        "gridG": 180,
        "gridHeight": 32,
        "gridOffsetX": 0,
        "gridOffsetY": 0,
        "gridR": 158,
        "gridWidth": 32,
        "snap": true,
        "windowMask": false,
        "zoomFactor": 1
      },
      "objectsGroups": [],
      "variables": [],
      "instances": [
        {
          "angle": 0,
          "customSize": false,
          "height": 0,
          "layer": "",
          "locked": false,
          "name": "Message",
<<<<<<< HEAD
          "persistentUuid": "697f04ab-b1bf-4612-a44e-e66fa479077d",
=======
          "persistentUuid": "7d38f139-ef5e-4761-9429-c66802840ee8",
>>>>>>> 2762329d
          "width": 0,
          "x": 288,
          "y": 64,
          "zOrder": 1,
          "numberProperties": [],
          "stringProperties": [],
          "initialVariables": []
        },
        {
          "angle": 0,
          "customSize": false,
          "height": 0,
          "layer": "",
          "locked": false,
          "name": "MousePointer",
<<<<<<< HEAD
          "persistentUuid": "b20311f4-b1dc-4f28-97ea-b110dc31756c",
=======
          "persistentUuid": "30d739e7-693d-400a-9a8c-6854bd922fdc",
>>>>>>> 2762329d
          "width": 0,
          "x": 369,
          "y": 214,
          "zOrder": 2,
          "numberProperties": [],
          "stringProperties": [],
          "initialVariables": []
        }
      ],
      "objects": [
        {
          "name": "MousePointer",
          "tags": "",
          "type": "Sprite",
          "updateIfNotVisible": false,
          "variables": [],
          "behaviors": [],
          "animations": [
            {
              "name": "",
              "useMultipleDirections": false,
              "directions": [
                {
                  "looping": false,
                  "timeBetweenFrames": 1,
                  "sprites": [
                    {
                      "hasCustomCollisionMask": false,
                      "image": "mouse-pointer.png",
                      "points": [],
                      "originPoint": {
                        "name": "origine",
                        "x": 0,
                        "y": 0
                      },
                      "centerPoint": {
                        "automatic": true,
                        "name": "centre",
                        "x": 0,
                        "y": 0
                      },
                      "customCollisionMask": []
                    }
                  ]
                }
              ]
            }
          ]
        },
        {
          "bold": false,
          "italic": false,
          "name": "Message",
          "smoothed": true,
          "tags": "",
          "type": "TextObject::Text",
          "underlined": false,
          "variables": [],
          "behaviors": [],
          "string": "Custom Mouse Pointer",
          "font": "",
          "characterSize": 20,
          "color": {
            "b": 0,
            "g": 0,
            "r": 0
          }
        }
      ],
      "events": [
        {
          "disabled": false,
          "folded": false,
          "type": "BuiltinCommonInstructions::Comment",
          "color": {
            "b": 109,
            "g": 230,
            "r": 255,
            "textB": 0,
            "textG": 0,
            "textR": 0
          },
          "comment": "For more examples and templates visit gametemplates.itch.io",
          "comment2": ""
        },
        {
          "disabled": false,
          "folded": false,
          "type": "BuiltinCommonInstructions::Comment",
          "color": {
            "b": 109,
            "g": 230,
            "r": 255,
            "textB": 0,
            "textG": 0,
            "textR": 0
          },
          "comment": "At the beginning of the scene, hide the mouse cursor",
          "comment2": ""
        },
        {
          "disabled": false,
          "folded": false,
          "type": "BuiltinCommonInstructions::Standard",
          "conditions": [
            {
              "type": {
                "inverted": false,
                "value": "DepartScene"
              },
              "parameters": [
                ""
              ],
              "subInstructions": []
            }
          ],
          "actions": [
            {
              "type": {
                "inverted": false,
                "value": "CacheSouris"
              },
              "parameters": [
                ""
              ],
              "subInstructions": []
            }
          ],
          "events": []
        },
        {
          "disabled": false,
          "folded": false,
          "type": "BuiltinCommonInstructions::Comment",
          "color": {
            "b": 109,
            "g": 230,
            "r": 255,
            "textB": 0,
            "textG": 0,
            "textR": 0
          },
          "comment": "Set the position of the MousePointer to follow the positon of the mouse",
          "comment2": ""
        },
        {
          "disabled": false,
          "folded": false,
          "type": "BuiltinCommonInstructions::Standard",
          "conditions": [],
          "actions": [
            {
              "type": {
                "inverted": false,
                "value": "MettreXY"
              },
              "parameters": [
                "MousePointer",
                "=",
                "MouseX()",
                "=",
                "MouseY()"
              ],
              "subInstructions": []
            }
          ],
          "events": []
        }
      ],
      "layers": [
        {
          "name": "",
          "visibility": true,
          "cameras": [
            {
              "defaultSize": true,
              "defaultViewport": true,
              "height": 0,
              "viewportBottom": 1,
              "viewportLeft": 0,
              "viewportRight": 1,
              "viewportTop": 0,
              "width": 0
            }
          ],
          "effects": []
        }
      ],
      "behaviorsSharedData": []
    }
  ],
  "externalEvents": [],
  "eventsFunctionsExtensions": [],
  "externalLayouts": [],
  "externalSourceFiles": []
}<|MERGE_RESOLUTION|>--- conflicted
+++ resolved
@@ -7,7 +7,6 @@
     "revision": 0
   },
   "properties": {
-    "adMobAppId": "",
     "adaptGameResolutionAtRuntime": false,
     "folderProject": false,
     "linuxExecutableFilename": "",
@@ -33,6 +32,7 @@
     "loadingScreen": {
       "showGDevelopSplash": false
     },
+    "extensionProperties": [],
     "extensions": [
       {
         "name": "BuiltinObject"
@@ -153,11 +153,7 @@
           "layer": "",
           "locked": false,
           "name": "Message",
-<<<<<<< HEAD
-          "persistentUuid": "697f04ab-b1bf-4612-a44e-e66fa479077d",
-=======
-          "persistentUuid": "7d38f139-ef5e-4761-9429-c66802840ee8",
->>>>>>> 2762329d
+          "persistentUuid": "2656d8a3-773d-472e-97e0-e9b0e86e2f81",
           "width": 0,
           "x": 288,
           "y": 64,
@@ -173,11 +169,7 @@
           "layer": "",
           "locked": false,
           "name": "MousePointer",
-<<<<<<< HEAD
-          "persistentUuid": "b20311f4-b1dc-4f28-97ea-b110dc31756c",
-=======
-          "persistentUuid": "30d739e7-693d-400a-9a8c-6854bd922fdc",
->>>>>>> 2762329d
+          "persistentUuid": "cd7b3320-bc7d-4b4e-b1c8-aa4dae4c2430",
           "width": 0,
           "x": 369,
           "y": 214,
