{
  "firstLayout": "",
  "gdVersion": {
    "build": 98,
    "major": 4,
    "minor": 0,
    "revision": 0
  },
  "properties": {
    "adMobAppId": "",
    "adaptGameResolutionAtRuntime": false,
    "folderProject": false,
    "linuxExecutableFilename": "",
    "macExecutableFilename": "",
    "orientation": "landscape",
    "packageName": "",
    "projectFile": "/Users/florianrival/Projects/F/GD/newIDE/app/resources/examples/pathfinding/pathfinding.json",
    "scaleMode": "linear",
    "sizeOnStartupMode": "adaptWidth",
    "useExternalSourceFiles": false,
    "version": "1.0.0",
    "winExecutableFilename": "",
    "winExecutableIconFile": "",
    "name": "Pathfinding example",
    "author": "",
    "windowWidth": 800,
    "windowHeight": 600,
    "latestCompilationDirectory": "",
    "maxFPS": 60,
    "minFPS": 10,
    "verticalSync": false,
    "platformSpecificAssets": {},
    "loadingScreen": {
      "showGDevelopSplash": true
    },
    "extensions": [
      {
        "name": "BuiltinObject"
      },
      {
        "name": "BuiltinAudio"
      },
      {
        "name": "BuiltinVariables"
      },
      {
        "name": "BuiltinTime"
      },
      {
        "name": "BuiltinMouse"
      },
      {
        "name": "BuiltinKeyboard"
      },
      {
        "name": "BuiltinJoystick"
      },
      {
        "name": "BuiltinCamera"
      },
      {
        "name": "BuiltinWindow"
      },
      {
        "name": "BuiltinFile"
      },
      {
        "name": "BuiltinNetwork"
      },
      {
        "name": "BuiltinScene"
      },
      {
        "name": "BuiltinAdvanced"
      },
      {
        "name": "Sprite"
      },
      {
        "name": "BuiltinCommonInstructions"
      },
      {
        "name": "BuiltinCommonConversions"
      },
      {
        "name": "BuiltinStringInstructions"
      },
      {
        "name": "BuiltinMathematicalTools"
      },
      {
        "name": "BuiltinExternalLayouts"
      },
      {
        "name": "ParticleSystem"
      },
      {
        "name": "PathfindingBehavior"
      },
      {
        "name": "TiledSpriteObject"
      }
    ],
    "platforms": [
      {
        "name": "GDevelop JS platform"
      }
    ],
    "currentPlatform": "GDevelop JS platform"
  },
  "resources": {
    "resources": [
      {
        "alwaysLoaded": false,
        "file": "https://resources.gdevelop-app.com/examples/pathfinding/Pointer-Standard.png",
        "kind": "image",
        "metadata": "",
        "name": "Pointer-Standard.png",
        "smoothed": true,
        "userAdded": true
      },
      {
        "alwaysLoaded": false,
        "file": "https://resources.gdevelop-app.com/examples/pathfinding/3DWall.png",
        "kind": "image",
        "metadata": "",
        "name": "3DWall.png",
        "smoothed": true,
        "userAdded": true
      },
      {
        "alwaysLoaded": false,
        "file": "https://resources.gdevelop-app.com/examples/pathfinding/Pea-Happy.png",
        "kind": "image",
        "metadata": "",
        "name": "Pea-Happy.png",
        "smoothed": true,
        "userAdded": true
      },
      {
        "alwaysLoaded": false,
        "file": "https://resources.gdevelop-app.com/examples/pathfinding/Target.png",
        "kind": "image",
        "metadata": "",
        "name": "Flag-Pole.png",
        "smoothed": true,
        "userAdded": true
      },
      {
        "alwaysLoaded": false,
        "file": "https://resources.gdevelop-app.com/examples/pathfinding/Pea-Standard.png",
        "kind": "image",
        "metadata": "",
        "name": "Pea-Standard.png",
        "smoothed": true,
        "userAdded": true
      },
      {
        "alwaysLoaded": false,
        "file": "https://resources.gdevelop-app.com/examples/pathfinding/tank_frame2-0001.png",
        "kind": "image",
        "metadata": "",
        "name": "tank_frame2-0001.png",
        "smoothed": true,
        "userAdded": true
      },
      {
        "alwaysLoaded": false,
        "file": "https://resources.gdevelop-app.com/examples/pathfinding/tank_frame2-0002.png",
        "kind": "image",
        "metadata": "",
        "name": "tank_frame2-0002.png",
        "smoothed": true,
        "userAdded": true
      },
      {
        "alwaysLoaded": false,
        "file": "https://resources.gdevelop-app.com/examples/pathfinding/tank_frame2-0003.png",
        "kind": "image",
        "metadata": "",
        "name": "tank_frame2-0003.png",
        "smoothed": true,
        "userAdded": true
      },
      {
        "alwaysLoaded": false,
        "file": "https://resources.gdevelop-app.com/examples/pathfinding/tank_frame2-0004.png",
        "kind": "image",
        "metadata": "",
        "name": "tank_frame2-0004.png",
        "smoothed": true,
        "userAdded": true
      },
      {
        "alwaysLoaded": false,
        "file": "https://resources.gdevelop-app.com/examples/pathfinding/tank_frame2-0005.png",
        "kind": "image",
        "metadata": "",
        "name": "tank_frame2-0005.png",
        "smoothed": true,
        "userAdded": true
      },
      {
        "alwaysLoaded": false,
        "file": "https://resources.gdevelop-app.com/examples/pathfinding/tank_frame2-0006.png",
        "kind": "image",
        "metadata": "",
        "name": "tank_frame2-0006.png",
        "smoothed": true,
        "userAdded": true
      },
      {
        "alwaysLoaded": false,
        "file": "https://resources.gdevelop-app.com/examples/pathfinding/tank_frame2-0007.png",
        "kind": "image",
        "metadata": "",
        "name": "tank_frame2-0007.png",
        "smoothed": true,
        "userAdded": true
      },
      {
        "alwaysLoaded": false,
        "file": "https://resources.gdevelop-app.com/examples/pathfinding/tank_frame2-0008.png",
        "kind": "image",
        "metadata": "",
        "name": "tank_frame2-0008.png",
        "smoothed": true,
        "userAdded": true
      },
      {
        "alwaysLoaded": false,
        "file": "https://resources.gdevelop-app.com/examples/pathfinding/tank_frame10001.png",
        "kind": "image",
        "metadata": "",
        "name": "tank_frame10001.png",
        "smoothed": true,
        "userAdded": true
      },
      {
        "alwaysLoaded": false,
        "file": "https://resources.gdevelop-app.com/examples/pathfinding/tank_frame10002.png",
        "kind": "image",
        "metadata": "",
        "name": "tank_frame10002.png",
        "smoothed": true,
        "userAdded": true
      },
      {
        "alwaysLoaded": false,
        "file": "https://resources.gdevelop-app.com/examples/pathfinding/tank_frame10003.png",
        "kind": "image",
        "metadata": "",
        "name": "tank_frame10003.png",
        "smoothed": true,
        "userAdded": true
      },
      {
        "alwaysLoaded": false,
        "file": "https://resources.gdevelop-app.com/examples/pathfinding/tank_frame10004.png",
        "kind": "image",
        "metadata": "",
        "name": "tank_frame10004.png",
        "smoothed": true,
        "userAdded": true
      },
      {
        "alwaysLoaded": false,
        "file": "https://resources.gdevelop-app.com/examples/pathfinding/tank_frame10005.png",
        "kind": "image",
        "metadata": "",
        "name": "tank_frame10005.png",
        "smoothed": true,
        "userAdded": true
      },
      {
        "alwaysLoaded": false,
        "file": "https://resources.gdevelop-app.com/examples/pathfinding/tank_frame10006.png",
        "kind": "image",
        "metadata": "",
        "name": "tank_frame10006.png",
        "smoothed": true,
        "userAdded": true
      },
      {
        "alwaysLoaded": false,
        "file": "https://resources.gdevelop-app.com/examples/pathfinding/tank_frame10007.png",
        "kind": "image",
        "metadata": "",
        "name": "tank_frame10007.png",
        "smoothed": true,
        "userAdded": true
      },
      {
        "alwaysLoaded": false,
        "file": "https://resources.gdevelop-app.com/examples/pathfinding/tank_frame10008.png",
        "kind": "image",
        "metadata": "",
        "name": "tank_frame10008.png",
        "smoothed": true,
        "userAdded": true
      },
      {
        "alwaysLoaded": false,
        "file": "https://resources.gdevelop-app.com/examples/pathfinding/DestroyedTank.png",
        "kind": "image",
        "metadata": "",
        "name": "DestroyedTank.png",
        "smoothed": true,
        "userAdded": true
      },
      {
        "alwaysLoaded": false,
        "file": "https://resources.gdevelop-app.com/examples/pathfinding/ExplosionTexture.png",
        "kind": "image",
        "metadata": "",
        "name": "Fire",
        "smoothed": true,
        "userAdded": true
      },
      {
        "alwaysLoaded": false,
        "file": "https://resources.gdevelop-app.com/examples/pathfinding/GrassDead.png",
        "kind": "image",
        "metadata": "",
        "name": "GrassDead.png",
        "smoothed": true,
        "userAdded": true
      },
      {
        "alwaysLoaded": false,
        "file": "https://resources.gdevelop-app.com/examples/pathfinding/NodeMarker.png",
        "kind": "image",
        "metadata": "",
        "name": "NodeMarker.png",
        "smoothed": true,
        "userAdded": true
      },
      {
        "alwaysLoaded": false,
        "file": "https://resources.gdevelop-app.com/examples/pathfinding/symbol.png",
        "kind": "image",
        "metadata": "",
        "name": "symbol.png",
        "smoothed": true,
        "userAdded": true
      }
    ],
    "resourceFolders": []
  },
  "objects": [],
  "objectsGroups": [],
  "variables": [],
  "layouts": [
    {
      "b": 0,
      "disableInputWhenNotFocused": true,
      "mangledName": "New_32scene",
      "name": "New scene",
      "oglFOV": 90,
      "oglZFar": 500,
      "oglZNear": 1,
      "r": 0,
      "standardSortMethod": true,
      "stopSoundsOnStartup": true,
      "title": "",
      "v": 193,
      "uiSettings": {
        "grid": false,
        "gridB": 255,
        "gridG": 180,
        "gridHeight": 20,
        "gridOffsetX": 0,
        "gridOffsetY": 0,
        "gridR": 158,
        "gridWidth": 45,
        "snap": true,
        "windowMask": true,
        "zoomFactor": 1
      },
      "objectsGroups": [],
      "variables": [],
      "instances": [
        {
          "angle": 0,
          "customSize": false,
          "height": 0,
          "layer": "",
          "locked": false,
          "name": "Block",
<<<<<<< HEAD
          "persistentUuid": "43978c0b-eeb2-4ec5-9ad5-ea309c493ab9",
=======
          "persistentUuid": "9f8b7d90-c855-4f07-bc3c-2e2a43ec48ce",
>>>>>>> 2762329d
          "width": 0,
          "x": 225,
          "y": 480,
          "zOrder": 0,
          "numberProperties": [],
          "stringProperties": [],
          "initialVariables": []
        },
        {
          "angle": 0,
          "customSize": true,
          "height": 44,
          "layer": "",
          "locked": false,
          "name": "Block",
<<<<<<< HEAD
          "persistentUuid": "78243aae-91f4-416c-ba23-3bdb7e761053",
=======
          "persistentUuid": "18bc3ac9-8ed8-4bd2-a203-98d76a152393",
>>>>>>> 2762329d
          "width": 85,
          "x": 294,
          "y": 120,
          "zOrder": 0,
          "numberProperties": [],
          "stringProperties": [],
          "initialVariables": []
        },
        {
          "angle": 0,
          "customSize": false,
          "height": 0,
          "layer": "",
          "locked": false,
          "name": "Block",
<<<<<<< HEAD
          "persistentUuid": "448adbf9-a6a3-4045-9c5b-d04e3ff9deb0",
=======
          "persistentUuid": "837aa733-a05e-4a5e-87e1-17a5fa7d80af",
>>>>>>> 2762329d
          "width": 0,
          "x": 229,
          "y": 120,
          "zOrder": 0,
          "numberProperties": [],
          "stringProperties": [],
          "initialVariables": []
        },
        {
          "angle": 0,
          "customSize": false,
          "height": 0,
          "layer": "",
          "locked": false,
          "name": "Block",
<<<<<<< HEAD
          "persistentUuid": "f8fda3dd-ac53-47e8-8efa-f3a8d1adc10d",
=======
          "persistentUuid": "2a4dc46c-2f7e-4c96-a9b2-0719cb47a871",
>>>>>>> 2762329d
          "width": 0,
          "x": 315,
          "y": 480,
          "zOrder": 0,
          "numberProperties": [],
          "stringProperties": [],
          "initialVariables": []
        },
        {
          "angle": 0,
          "customSize": false,
          "height": 0,
          "layer": "",
          "locked": false,
          "name": "Block",
<<<<<<< HEAD
          "persistentUuid": "0e65876c-c52a-44e5-a11f-fe4f54d7de69",
=======
          "persistentUuid": "91fb2479-ad61-43eb-99dc-056fc0bd2328",
>>>>>>> 2762329d
          "width": 0,
          "x": 576,
          "y": 153,
          "zOrder": 0,
          "numberProperties": [],
          "stringProperties": [],
          "initialVariables": []
        },
        {
          "angle": 0,
          "customSize": false,
          "height": 0,
          "layer": "",
          "locked": false,
          "name": "Block",
<<<<<<< HEAD
          "persistentUuid": "719515ec-21b9-4198-b4c1-6f5a4c1f6a83",
=======
          "persistentUuid": "b8727695-c211-43ae-9a3d-f7ae42b89e31",
>>>>>>> 2762329d
          "width": 0,
          "x": 360,
          "y": 121,
          "zOrder": 0,
          "numberProperties": [],
          "stringProperties": [],
          "initialVariables": []
        },
        {
          "angle": 0,
          "customSize": false,
          "height": 0,
          "layer": "",
          "locked": false,
          "name": "Block",
<<<<<<< HEAD
          "persistentUuid": "00763f5d-c337-455e-b4c4-3325553729ca",
=======
          "persistentUuid": "618f791b-ce99-4e9b-a197-9fada50f2a7d",
>>>>>>> 2762329d
          "width": 0,
          "x": 606,
          "y": 292,
          "zOrder": 0,
          "numberProperties": [],
          "stringProperties": [],
          "initialVariables": []
        },
        {
          "angle": 0,
          "customSize": false,
          "height": 0,
          "layer": "",
          "locked": false,
          "name": "Block",
<<<<<<< HEAD
          "persistentUuid": "fdc7d431-f585-46c4-ac99-5628608fc616",
=======
          "persistentUuid": "b035c8e2-8baf-4329-b08d-8165351659c4",
>>>>>>> 2762329d
          "width": 0,
          "x": 639,
          "y": 427,
          "zOrder": 0,
          "numberProperties": [],
          "stringProperties": [],
          "initialVariables": []
        },
        {
          "angle": 0,
          "customSize": false,
          "height": 0,
          "layer": "",
          "locked": false,
          "name": "Block",
<<<<<<< HEAD
          "persistentUuid": "5bdc7d52-4493-4e46-98ca-66354fe986b7",
=======
          "persistentUuid": "f467100b-11f5-4de6-8e09-422e000371ff",
>>>>>>> 2762329d
          "width": 0,
          "x": 270,
          "y": 480,
          "zOrder": 0,
          "numberProperties": [],
          "stringProperties": [],
          "initialVariables": []
        },
        {
          "angle": 0,
          "customSize": false,
          "height": 0,
          "layer": "",
          "locked": false,
          "name": "Flag",
<<<<<<< HEAD
          "persistentUuid": "8134dab8-b1f3-497c-aad2-b1701444c129",
=======
          "persistentUuid": "0c9f1924-8002-4f4d-94c0-6a5e84dfbfd4",
>>>>>>> 2762329d
          "width": 0,
          "x": 710,
          "y": 366,
          "zOrder": 1,
          "numberProperties": [
            {
              "name": "animation",
              "value": 2674910
            }
          ],
          "stringProperties": [],
          "initialVariables": []
        },
        {
          "angle": 0,
          "customSize": false,
          "height": 0,
          "layer": "",
          "locked": false,
          "name": "Cursor",
<<<<<<< HEAD
          "persistentUuid": "d0279590-bc70-47eb-9815-accbf23c78a9",
=======
          "persistentUuid": "cd3dd688-5662-417b-8084-eade80d065b9",
>>>>>>> 2762329d
          "width": 0,
          "x": 639,
          "y": 61,
          "zOrder": 10,
          "numberProperties": [
            {
              "name": "animation",
              "value": 2679780
            }
          ],
          "stringProperties": [],
          "initialVariables": []
        },
        {
          "angle": 0,
          "customSize": false,
          "height": 0,
          "layer": "",
          "locked": false,
          "name": "DestroyedTank",
<<<<<<< HEAD
          "persistentUuid": "b87ba3b7-f584-4643-945a-86626d42ddf5",
=======
          "persistentUuid": "90088ae5-bb10-4120-a2f4-724d989c56c2",
>>>>>>> 2762329d
          "width": 0,
          "x": 306,
          "y": 28,
          "zOrder": 1,
          "numberProperties": [],
          "stringProperties": [],
          "initialVariables": []
        },
        {
          "angle": 0,
          "customSize": false,
          "height": 0,
          "layer": "",
          "locked": false,
          "name": "Fire",
<<<<<<< HEAD
          "persistentUuid": "153b477c-df22-4f83-a80e-e79f2d27c31d",
=======
          "persistentUuid": "f4353363-0a22-40b0-b93f-e05c979f149c",
>>>>>>> 2762329d
          "width": 0,
          "x": 342,
          "y": 54,
          "zOrder": 4,
          "numberProperties": [],
          "stringProperties": [],
          "initialVariables": []
        },
        {
          "angle": 0,
          "customSize": false,
          "height": 0,
          "layer": "",
          "locked": false,
          "name": "Smoke",
<<<<<<< HEAD
          "persistentUuid": "cd243f86-070f-4d98-aff0-0deebae572b8",
=======
          "persistentUuid": "8a0760eb-7b60-4392-8d3e-0b8c5df2bb61",
>>>>>>> 2762329d
          "width": 0,
          "x": 353,
          "y": 40,
          "zOrder": 3,
          "numberProperties": [],
          "stringProperties": [],
          "initialVariables": []
        },
        {
          "angle": 0,
          "customSize": false,
          "height": 0,
          "layer": "",
          "locked": false,
          "name": "DestroyedTank",
<<<<<<< HEAD
          "persistentUuid": "e01bc4c4-96e8-44f4-9f61-80e72bbb746e",
=======
          "persistentUuid": "b463afcb-1d2b-4943-ab50-9cc10e99101d",
>>>>>>> 2762329d
          "width": 0,
          "x": 575,
          "y": 213,
          "zOrder": 1,
          "numberProperties": [],
          "stringProperties": [],
          "initialVariables": []
        },
        {
          "angle": 0,
          "customSize": false,
          "height": 0,
          "layer": "",
          "locked": false,
          "name": "Fire",
<<<<<<< HEAD
          "persistentUuid": "ad2f2ca2-0c83-4675-a2fe-6790af63ca10",
=======
          "persistentUuid": "2a26e0ea-0a91-4aaa-8853-5436e4bd9827",
>>>>>>> 2762329d
          "width": 0,
          "x": 622,
          "y": 238,
          "zOrder": 4,
          "numberProperties": [],
          "stringProperties": [],
          "initialVariables": []
        },
        {
          "angle": 0,
          "customSize": false,
          "height": 0,
          "layer": "",
          "locked": false,
          "name": "Smoke",
<<<<<<< HEAD
          "persistentUuid": "8f4ad15a-5211-4f7f-a5d4-ea0331ea1c13",
=======
          "persistentUuid": "aa0333dc-354b-45c7-b1cc-55d9799f3319",
>>>>>>> 2762329d
          "width": 0,
          "x": 618,
          "y": 236,
          "zOrder": 3,
          "numberProperties": [],
          "stringProperties": [],
          "initialVariables": []
        },
        {
          "angle": 0,
          "customSize": false,
          "height": 0,
          "layer": "",
          "locked": false,
          "name": "DestroyedTank",
<<<<<<< HEAD
          "persistentUuid": "b345dab1-7c18-4f63-8d43-8c0fc7018134",
=======
          "persistentUuid": "d56f2c05-9107-484d-8600-f86795f0c3ba",
>>>>>>> 2762329d
          "width": 0,
          "x": 90,
          "y": 460,
          "zOrder": 1,
          "numberProperties": [],
          "stringProperties": [],
          "initialVariables": []
        },
        {
          "angle": 0,
          "customSize": false,
          "height": 0,
          "layer": "",
          "locked": false,
          "name": "Smoke",
<<<<<<< HEAD
          "persistentUuid": "34346eaa-024d-4191-89ce-daf54e4ff724",
=======
          "persistentUuid": "64d685f4-8dc3-4439-b0be-e6a071223cf4",
>>>>>>> 2762329d
          "width": 0,
          "x": 135,
          "y": 480,
          "zOrder": 4,
          "numberProperties": [],
          "stringProperties": [],
          "initialVariables": []
        },
        {
          "angle": 0,
          "customSize": true,
          "height": 777.002,
          "layer": "",
          "locked": true,
          "name": "Background",
<<<<<<< HEAD
          "persistentUuid": "08220b43-3e41-4604-8538-29a81336023d",
=======
          "persistentUuid": "979b3bbc-c0da-45eb-8c7a-1e470a5f88cc",
>>>>>>> 2762329d
          "width": 2677.54,
          "x": -900,
          "y": -107.876,
          "zOrder": -10,
          "numberProperties": [],
          "stringProperties": [],
          "initialVariables": []
        },
        {
          "angle": 0,
          "customSize": false,
          "height": 0,
          "layer": "",
          "locked": false,
          "name": "Tank",
<<<<<<< HEAD
          "persistentUuid": "1af95469-079e-429c-948f-9a7169578579",
=======
          "persistentUuid": "c78393c8-74e1-4188-8991-49fd3507c44b",
>>>>>>> 2762329d
          "width": 0,
          "x": 70.5,
          "y": 162.5,
          "zOrder": 2,
          "numberProperties": [],
          "stringProperties": [],
          "initialVariables": []
        },
        {
          "angle": 0,
          "customSize": true,
          "height": 95,
          "layer": "",
          "locked": false,
          "name": "Symbol",
<<<<<<< HEAD
          "persistentUuid": "ee4e1258-11be-4a71-b5e5-0ac5c288106a",
=======
          "persistentUuid": "30ebcaa9-6935-4af4-b38c-ca2ed5dd0950",
>>>>>>> 2762329d
          "width": 128,
          "x": 272,
          "y": 169,
          "zOrder": -2,
          "numberProperties": [],
          "stringProperties": [],
          "initialVariables": []
        },
        {
          "angle": 0,
          "customSize": false,
          "height": 0,
          "layer": "",
          "locked": false,
          "name": "Block",
<<<<<<< HEAD
          "persistentUuid": "0d76a04a-b26f-4568-ada3-953f15de2aa4",
=======
          "persistentUuid": "8718053d-edb4-41e9-8f6e-efcc7f5b2d9f",
>>>>>>> 2762329d
          "width": 0,
          "x": 405,
          "y": 360,
          "zOrder": 0,
          "numberProperties": [],
          "stringProperties": [],
          "initialVariables": []
        },
        {
          "angle": 0,
          "customSize": true,
          "height": 44,
          "layer": "",
          "locked": false,
          "name": "Block",
<<<<<<< HEAD
          "persistentUuid": "6517e076-46c1-449b-926a-ab678ab500c1",
=======
          "persistentUuid": "970a1252-0024-46a1-857a-fdd6232b2c30",
>>>>>>> 2762329d
          "width": 85,
          "x": 228,
          "y": 268,
          "zOrder": 0,
          "numberProperties": [],
          "stringProperties": [],
          "initialVariables": []
        },
        {
          "angle": 0,
          "customSize": true,
          "height": 44,
          "layer": "",
          "locked": false,
          "name": "Block",
<<<<<<< HEAD
          "persistentUuid": "0d623430-7549-4f46-be40-d64978aacbb3",
=======
          "persistentUuid": "a37e7c12-82f4-478b-ab3d-16aa610b1827",
>>>>>>> 2762329d
          "width": 85,
          "x": 279,
          "y": 269,
          "zOrder": 0,
          "numberProperties": [],
          "stringProperties": [],
          "initialVariables": []
        },
        {
          "angle": 0,
          "customSize": false,
          "height": 0,
          "layer": "",
          "locked": false,
          "name": "Block",
<<<<<<< HEAD
          "persistentUuid": "a7cb6045-de78-4020-a9de-85a34de5cf5f",
=======
          "persistentUuid": "c2b0caf4-9642-4b1c-b12a-8dd3b3dd093c",
>>>>>>> 2762329d
          "width": 0,
          "x": 43,
          "y": 309,
          "zOrder": 0,
          "numberProperties": [],
          "stringProperties": [],
          "initialVariables": []
        }
      ],
      "objects": [
        {
          "name": "Cursor",
          "tags": "",
          "type": "Sprite",
          "updateIfNotVisible": true,
          "variables": [],
          "behaviors": [],
          "animations": [
            {
              "name": "",
              "useMultipleDirections": true,
              "directions": [
                {
                  "looping": false,
                  "timeBetweenFrames": 1,
                  "sprites": [
                    {
                      "hasCustomCollisionMask": false,
                      "image": "Pointer-Standard.png",
                      "points": [],
                      "originPoint": {
                        "name": "origine",
                        "x": 0,
                        "y": 0
                      },
                      "centerPoint": {
                        "automatic": true,
                        "name": "centre",
                        "x": 0,
                        "y": 0
                      },
                      "customCollisionMask": [
                        [
                          {
                            "x": 0,
                            "y": 0
                          },
                          {
                            "x": 0,
                            "y": 0
                          },
                          {
                            "x": 0,
                            "y": 0
                          },
                          {
                            "x": 0,
                            "y": 0
                          }
                        ]
                      ]
                    }
                  ]
                },
                {
                  "looping": false,
                  "timeBetweenFrames": 1,
                  "sprites": []
                },
                {
                  "looping": false,
                  "timeBetweenFrames": 1,
                  "sprites": []
                },
                {
                  "looping": false,
                  "timeBetweenFrames": 1,
                  "sprites": []
                },
                {
                  "looping": false,
                  "timeBetweenFrames": 1,
                  "sprites": []
                },
                {
                  "looping": false,
                  "timeBetweenFrames": 1,
                  "sprites": []
                },
                {
                  "looping": false,
                  "timeBetweenFrames": 1,
                  "sprites": []
                },
                {
                  "looping": false,
                  "timeBetweenFrames": 1,
                  "sprites": []
                }
              ]
            }
          ]
        },
        {
          "name": "Block",
          "tags": "",
          "type": "Sprite",
          "updateIfNotVisible": true,
          "variables": [],
          "behaviors": [
            {
              "name": "PathfindingObstacle",
              "type": "PathfindingBehavior::PathfindingObstacleBehavior",
              "cost": 6,
              "impassable": true
            }
          ],
          "animations": [
            {
              "name": "",
              "useMultipleDirections": true,
              "directions": [
                {
                  "looping": false,
                  "timeBetweenFrames": 1,
                  "sprites": [
                    {
                      "hasCustomCollisionMask": false,
                      "image": "3DWall.png",
                      "points": [],
                      "originPoint": {
                        "name": "origine",
                        "x": 0,
                        "y": 0
                      },
                      "centerPoint": {
                        "automatic": true,
                        "name": "centre",
                        "x": 0,
                        "y": 0
                      },
                      "customCollisionMask": [
                        [
                          {
                            "x": 0,
                            "y": 0
                          },
                          {
                            "x": 0,
                            "y": 0
                          },
                          {
                            "x": 0,
                            "y": 0
                          },
                          {
                            "x": 0,
                            "y": 0
                          }
                        ]
                      ]
                    }
                  ]
                },
                {
                  "looping": false,
                  "timeBetweenFrames": 1,
                  "sprites": []
                },
                {
                  "looping": false,
                  "timeBetweenFrames": 1,
                  "sprites": []
                },
                {
                  "looping": false,
                  "timeBetweenFrames": 1,
                  "sprites": []
                },
                {
                  "looping": false,
                  "timeBetweenFrames": 1,
                  "sprites": []
                },
                {
                  "looping": false,
                  "timeBetweenFrames": 1,
                  "sprites": []
                },
                {
                  "looping": false,
                  "timeBetweenFrames": 1,
                  "sprites": []
                },
                {
                  "looping": false,
                  "timeBetweenFrames": 1,
                  "sprites": []
                }
              ]
            }
          ]
        },
        {
          "name": "Flag",
          "tags": "",
          "type": "Sprite",
          "updateIfNotVisible": true,
          "variables": [],
          "behaviors": [],
          "animations": [
            {
              "name": "",
              "useMultipleDirections": true,
              "directions": [
                {
                  "looping": false,
                  "timeBetweenFrames": 1,
                  "sprites": [
                    {
                      "hasCustomCollisionMask": false,
                      "image": "Flag-Pole.png",
                      "points": [],
                      "originPoint": {
                        "name": "origine",
                        "x": 25,
                        "y": 13
                      },
                      "centerPoint": {
                        "automatic": true,
                        "name": "centre",
                        "x": 0,
                        "y": 0
                      },
                      "customCollisionMask": [
                        [
                          {
                            "x": 0,
                            "y": 0
                          },
                          {
                            "x": 0,
                            "y": 0
                          },
                          {
                            "x": 0,
                            "y": 0
                          },
                          {
                            "x": 0,
                            "y": 0
                          }
                        ]
                      ]
                    }
                  ]
                },
                {
                  "looping": false,
                  "timeBetweenFrames": 1,
                  "sprites": []
                },
                {
                  "looping": false,
                  "timeBetweenFrames": 1,
                  "sprites": []
                },
                {
                  "looping": false,
                  "timeBetweenFrames": 1,
                  "sprites": []
                },
                {
                  "looping": false,
                  "timeBetweenFrames": 1,
                  "sprites": []
                },
                {
                  "looping": false,
                  "timeBetweenFrames": 1,
                  "sprites": []
                },
                {
                  "looping": false,
                  "timeBetweenFrames": 1,
                  "sprites": []
                },
                {
                  "looping": false,
                  "timeBetweenFrames": 1,
                  "sprites": []
                }
              ]
            }
          ]
        },
        {
          "name": "DestroyedTank",
          "tags": "",
          "type": "Sprite",
          "updateIfNotVisible": true,
          "variables": [],
          "behaviors": [
            {
              "name": "PathfindingObstacle",
              "type": "PathfindingBehavior::PathfindingObstacleBehavior",
              "cost": 2,
              "impassable": true
            }
          ],
          "animations": [
            {
              "name": "",
              "useMultipleDirections": false,
              "directions": [
                {
                  "looping": false,
                  "timeBetweenFrames": 1,
                  "sprites": [
                    {
                      "hasCustomCollisionMask": false,
                      "image": "DestroyedTank.png",
                      "points": [],
                      "originPoint": {
                        "name": "origine",
                        "x": 0,
                        "y": 0
                      },
                      "centerPoint": {
                        "automatic": true,
                        "name": "centre",
                        "x": 0,
                        "y": 0
                      },
                      "customCollisionMask": [
                        [
                          {
                            "x": 0,
                            "y": 0
                          },
                          {
                            "x": 0,
                            "y": 0
                          },
                          {
                            "x": 0,
                            "y": 0
                          },
                          {
                            "x": 0,
                            "y": 0
                          }
                        ]
                      ]
                    }
                  ]
                },
                {
                  "looping": false,
                  "timeBetweenFrames": 1,
                  "sprites": [
                    {
                      "hasCustomCollisionMask": false,
                      "image": "DestroyedTank.png",
                      "points": [],
                      "originPoint": {
                        "name": "origine",
                        "x": 0,
                        "y": 0
                      },
                      "centerPoint": {
                        "automatic": true,
                        "name": "centre",
                        "x": 0,
                        "y": 0
                      },
                      "customCollisionMask": [
                        [
                          {
                            "x": 0,
                            "y": 0
                          },
                          {
                            "x": 0,
                            "y": 0
                          },
                          {
                            "x": 0,
                            "y": 0
                          },
                          {
                            "x": 0,
                            "y": 0
                          }
                        ]
                      ]
                    }
                  ]
                },
                {
                  "looping": false,
                  "timeBetweenFrames": 1,
                  "sprites": [
                    {
                      "hasCustomCollisionMask": false,
                      "image": "DestroyedTank.png",
                      "points": [],
                      "originPoint": {
                        "name": "origine",
                        "x": 0,
                        "y": 0
                      },
                      "centerPoint": {
                        "automatic": true,
                        "name": "centre",
                        "x": 0,
                        "y": 0
                      },
                      "customCollisionMask": [
                        [
                          {
                            "x": 0,
                            "y": 0
                          },
                          {
                            "x": 0,
                            "y": 0
                          },
                          {
                            "x": 0,
                            "y": 0
                          },
                          {
                            "x": 0,
                            "y": 0
                          }
                        ]
                      ]
                    }
                  ]
                },
                {
                  "looping": false,
                  "timeBetweenFrames": 1,
                  "sprites": [
                    {
                      "hasCustomCollisionMask": false,
                      "image": "DestroyedTank.png",
                      "points": [],
                      "originPoint": {
                        "name": "origine",
                        "x": 0,
                        "y": 0
                      },
                      "centerPoint": {
                        "automatic": true,
                        "name": "centre",
                        "x": 0,
                        "y": 0
                      },
                      "customCollisionMask": [
                        [
                          {
                            "x": 0,
                            "y": 0
                          },
                          {
                            "x": 0,
                            "y": 0
                          },
                          {
                            "x": 0,
                            "y": 0
                          },
                          {
                            "x": 0,
                            "y": 0
                          }
                        ]
                      ]
                    }
                  ]
                },
                {
                  "looping": false,
                  "timeBetweenFrames": 1,
                  "sprites": [
                    {
                      "hasCustomCollisionMask": false,
                      "image": "DestroyedTank.png",
                      "points": [],
                      "originPoint": {
                        "name": "origine",
                        "x": 0,
                        "y": 0
                      },
                      "centerPoint": {
                        "automatic": true,
                        "name": "centre",
                        "x": 0,
                        "y": 0
                      },
                      "customCollisionMask": [
                        [
                          {
                            "x": 0,
                            "y": 0
                          },
                          {
                            "x": 0,
                            "y": 0
                          },
                          {
                            "x": 0,
                            "y": 0
                          },
                          {
                            "x": 0,
                            "y": 0
                          }
                        ]
                      ]
                    }
                  ]
                },
                {
                  "looping": false,
                  "timeBetweenFrames": 1,
                  "sprites": [
                    {
                      "hasCustomCollisionMask": false,
                      "image": "DestroyedTank.png",
                      "points": [],
                      "originPoint": {
                        "name": "origine",
                        "x": 0,
                        "y": 0
                      },
                      "centerPoint": {
                        "automatic": true,
                        "name": "centre",
                        "x": 0,
                        "y": 0
                      },
                      "customCollisionMask": [
                        [
                          {
                            "x": 0,
                            "y": 0
                          },
                          {
                            "x": 0,
                            "y": 0
                          },
                          {
                            "x": 0,
                            "y": 0
                          },
                          {
                            "x": 0,
                            "y": 0
                          }
                        ]
                      ]
                    }
                  ]
                },
                {
                  "looping": false,
                  "timeBetweenFrames": 1,
                  "sprites": [
                    {
                      "hasCustomCollisionMask": false,
                      "image": "DestroyedTank.png",
                      "points": [],
                      "originPoint": {
                        "name": "origine",
                        "x": 0,
                        "y": 0
                      },
                      "centerPoint": {
                        "automatic": true,
                        "name": "centre",
                        "x": 0,
                        "y": 0
                      },
                      "customCollisionMask": [
                        [
                          {
                            "x": 0,
                            "y": 0
                          },
                          {
                            "x": 0,
                            "y": 0
                          },
                          {
                            "x": 0,
                            "y": 0
                          },
                          {
                            "x": 0,
                            "y": 0
                          }
                        ]
                      ]
                    }
                  ]
                },
                {
                  "looping": false,
                  "timeBetweenFrames": 1,
                  "sprites": [
                    {
                      "hasCustomCollisionMask": false,
                      "image": "DestroyedTank.png",
                      "points": [],
                      "originPoint": {
                        "name": "origine",
                        "x": 0,
                        "y": 0
                      },
                      "centerPoint": {
                        "automatic": true,
                        "name": "centre",
                        "x": 0,
                        "y": 0
                      },
                      "customCollisionMask": [
                        [
                          {
                            "x": 0,
                            "y": 0
                          },
                          {
                            "x": 0,
                            "y": 0
                          },
                          {
                            "x": 0,
                            "y": 0
                          },
                          {
                            "x": 0,
                            "y": 0
                          }
                        ]
                      ]
                    }
                  ]
                }
              ]
            }
          ]
        },
        {
          "name": "NodeMarker",
          "tags": "",
          "type": "Sprite",
          "updateIfNotVisible": true,
          "variables": [],
          "behaviors": [],
          "animations": [
            {
              "name": "",
              "useMultipleDirections": false,
              "directions": [
                {
                  "looping": false,
                  "timeBetweenFrames": 1,
                  "sprites": [
                    {
                      "hasCustomCollisionMask": false,
                      "image": "NodeMarker.png",
                      "points": [],
                      "originPoint": {
                        "name": "origine",
                        "x": 0,
                        "y": 0
                      },
                      "centerPoint": {
                        "automatic": true,
                        "name": "centre",
                        "x": 0,
                        "y": 0
                      },
                      "customCollisionMask": [
                        [
                          {
                            "x": 0,
                            "y": 0
                          },
                          {
                            "x": 0,
                            "y": 0
                          },
                          {
                            "x": 0,
                            "y": 0
                          },
                          {
                            "x": 0,
                            "y": 0
                          }
                        ]
                      ]
                    }
                  ]
                }
              ]
            }
          ]
        },
        {
          "height": 256,
          "name": "Background",
          "tags": "",
          "texture": "GrassDead.png",
          "type": "TiledSpriteObject::TiledSprite",
          "width": 256,
          "variables": [],
          "behaviors": []
        },
        {
          "name": "Tank",
          "tags": "",
          "type": "Sprite",
          "updateIfNotVisible": true,
          "variables": [],
          "behaviors": [
            {
              "name": "Pathfinding",
              "type": "PathfindingBehavior::PathfindingBehavior",
              "acceleration": 400,
              "allowDiagonals": true,
              "angleOffset": 0,
              "angularMaxSpeed": 180,
              "cellHeight": 20,
              "cellWidth": 20,
              "extraBorder": -20,
              "maxSpeed": 300,
              "rotateObject": true
            }
          ],
          "animations": [
            {
              "name": "",
              "useMultipleDirections": true,
              "directions": [
                {
                  "looping": true,
                  "timeBetweenFrames": 1,
                  "sprites": [
                    {
                      "hasCustomCollisionMask": false,
                      "image": "tank_frame2-0004.png",
                      "points": [],
                      "originPoint": {
                        "name": "origine",
                        "x": 41,
                        "y": 32
                      },
                      "centerPoint": {
                        "automatic": true,
                        "name": "centre",
                        "x": 0,
                        "y": 0
                      },
                      "customCollisionMask": [
                        [
                          {
                            "x": 0,
                            "y": 0
                          },
                          {
                            "x": 0,
                            "y": 0
                          },
                          {
                            "x": 0,
                            "y": 0
                          },
                          {
                            "x": 0,
                            "y": 0
                          }
                        ]
                      ]
                    },
                    {
                      "hasCustomCollisionMask": false,
                      "image": "tank_frame10004.png",
                      "points": [],
                      "originPoint": {
                        "name": "origine",
                        "x": 41,
                        "y": 32
                      },
                      "centerPoint": {
                        "automatic": true,
                        "name": "centre",
                        "x": 0,
                        "y": 0
                      },
                      "customCollisionMask": [
                        [
                          {
                            "x": 0,
                            "y": 0
                          },
                          {
                            "x": 0,
                            "y": 0
                          },
                          {
                            "x": 0,
                            "y": 0
                          },
                          {
                            "x": 0,
                            "y": 0
                          }
                        ]
                      ]
                    }
                  ]
                },
                {
                  "looping": true,
                  "timeBetweenFrames": 1,
                  "sprites": [
                    {
                      "hasCustomCollisionMask": false,
                      "image": "tank_frame2-0003.png",
                      "points": [],
                      "originPoint": {
                        "name": "origine",
                        "x": 41,
                        "y": 32
                      },
                      "centerPoint": {
                        "automatic": true,
                        "name": "centre",
                        "x": 0,
                        "y": 0
                      },
                      "customCollisionMask": [
                        [
                          {
                            "x": 0,
                            "y": 0
                          },
                          {
                            "x": 0,
                            "y": 0
                          },
                          {
                            "x": 0,
                            "y": 0
                          },
                          {
                            "x": 0,
                            "y": 0
                          }
                        ]
                      ]
                    },
                    {
                      "hasCustomCollisionMask": false,
                      "image": "tank_frame10003.png",
                      "points": [],
                      "originPoint": {
                        "name": "origine",
                        "x": 41,
                        "y": 32
                      },
                      "centerPoint": {
                        "automatic": true,
                        "name": "centre",
                        "x": 0,
                        "y": 0
                      },
                      "customCollisionMask": [
                        [
                          {
                            "x": 0,
                            "y": 0
                          },
                          {
                            "x": 0,
                            "y": 0
                          },
                          {
                            "x": 0,
                            "y": 0
                          },
                          {
                            "x": 0,
                            "y": 0
                          }
                        ]
                      ]
                    }
                  ]
                },
                {
                  "looping": true,
                  "timeBetweenFrames": 1,
                  "sprites": [
                    {
                      "hasCustomCollisionMask": false,
                      "image": "tank_frame2-0002.png",
                      "points": [],
                      "originPoint": {
                        "name": "origine",
                        "x": 41,
                        "y": 32
                      },
                      "centerPoint": {
                        "automatic": true,
                        "name": "centre",
                        "x": 0,
                        "y": 0
                      },
                      "customCollisionMask": [
                        [
                          {
                            "x": 0,
                            "y": 0
                          },
                          {
                            "x": 0,
                            "y": 0
                          },
                          {
                            "x": 0,
                            "y": 0
                          },
                          {
                            "x": 0,
                            "y": 0
                          }
                        ]
                      ]
                    },
                    {
                      "hasCustomCollisionMask": false,
                      "image": "tank_frame10002.png",
                      "points": [],
                      "originPoint": {
                        "name": "origine",
                        "x": 41,
                        "y": 32
                      },
                      "centerPoint": {
                        "automatic": true,
                        "name": "centre",
                        "x": 0,
                        "y": 0
                      },
                      "customCollisionMask": [
                        [
                          {
                            "x": 0,
                            "y": 0
                          },
                          {
                            "x": 0,
                            "y": 0
                          },
                          {
                            "x": 0,
                            "y": 0
                          },
                          {
                            "x": 0,
                            "y": 0
                          }
                        ]
                      ]
                    }
                  ]
                },
                {
                  "looping": true,
                  "timeBetweenFrames": 1,
                  "sprites": [
                    {
                      "hasCustomCollisionMask": false,
                      "image": "tank_frame2-0001.png",
                      "points": [],
                      "originPoint": {
                        "name": "origine",
                        "x": 41,
                        "y": 32
                      },
                      "centerPoint": {
                        "automatic": true,
                        "name": "centre",
                        "x": 0,
                        "y": 0
                      },
                      "customCollisionMask": [
                        [
                          {
                            "x": 0,
                            "y": 0
                          },
                          {
                            "x": 0,
                            "y": 0
                          },
                          {
                            "x": 0,
                            "y": 0
                          },
                          {
                            "x": 0,
                            "y": 0
                          }
                        ]
                      ]
                    },
                    {
                      "hasCustomCollisionMask": false,
                      "image": "tank_frame10001.png",
                      "points": [],
                      "originPoint": {
                        "name": "origine",
                        "x": 41,
                        "y": 32
                      },
                      "centerPoint": {
                        "automatic": true,
                        "name": "centre",
                        "x": 0,
                        "y": 0
                      },
                      "customCollisionMask": [
                        [
                          {
                            "x": 0,
                            "y": 0
                          },
                          {
                            "x": 0,
                            "y": 0
                          },
                          {
                            "x": 0,
                            "y": 0
                          },
                          {
                            "x": 0,
                            "y": 0
                          }
                        ]
                      ]
                    }
                  ]
                },
                {
                  "looping": true,
                  "timeBetweenFrames": 1,
                  "sprites": [
                    {
                      "hasCustomCollisionMask": false,
                      "image": "tank_frame2-0008.png",
                      "points": [],
                      "originPoint": {
                        "name": "origine",
                        "x": 41,
                        "y": 32
                      },
                      "centerPoint": {
                        "automatic": true,
                        "name": "centre",
                        "x": 0,
                        "y": 0
                      },
                      "customCollisionMask": [
                        [
                          {
                            "x": 0,
                            "y": 0
                          },
                          {
                            "x": 0,
                            "y": 0
                          },
                          {
                            "x": 0,
                            "y": 0
                          },
                          {
                            "x": 0,
                            "y": 0
                          }
                        ]
                      ]
                    },
                    {
                      "hasCustomCollisionMask": false,
                      "image": "tank_frame10008.png",
                      "points": [],
                      "originPoint": {
                        "name": "origine",
                        "x": 41,
                        "y": 32
                      },
                      "centerPoint": {
                        "automatic": true,
                        "name": "centre",
                        "x": 0,
                        "y": 0
                      },
                      "customCollisionMask": [
                        [
                          {
                            "x": 0,
                            "y": 0
                          },
                          {
                            "x": 0,
                            "y": 0
                          },
                          {
                            "x": 0,
                            "y": 0
                          },
                          {
                            "x": 0,
                            "y": 0
                          }
                        ]
                      ]
                    }
                  ]
                },
                {
                  "looping": true,
                  "timeBetweenFrames": 1,
                  "sprites": [
                    {
                      "hasCustomCollisionMask": false,
                      "image": "tank_frame2-0007.png",
                      "points": [],
                      "originPoint": {
                        "name": "origine",
                        "x": 41,
                        "y": 32
                      },
                      "centerPoint": {
                        "automatic": true,
                        "name": "centre",
                        "x": 0,
                        "y": 0
                      },
                      "customCollisionMask": [
                        [
                          {
                            "x": 0,
                            "y": 0
                          },
                          {
                            "x": 0,
                            "y": 0
                          },
                          {
                            "x": 0,
                            "y": 0
                          },
                          {
                            "x": 0,
                            "y": 0
                          }
                        ]
                      ]
                    },
                    {
                      "hasCustomCollisionMask": false,
                      "image": "tank_frame10007.png",
                      "points": [],
                      "originPoint": {
                        "name": "origine",
                        "x": 41,
                        "y": 32
                      },
                      "centerPoint": {
                        "automatic": true,
                        "name": "centre",
                        "x": 0,
                        "y": 0
                      },
                      "customCollisionMask": [
                        [
                          {
                            "x": 0,
                            "y": 0
                          },
                          {
                            "x": 0,
                            "y": 0
                          },
                          {
                            "x": 0,
                            "y": 0
                          },
                          {
                            "x": 0,
                            "y": 0
                          }
                        ]
                      ]
                    }
                  ]
                },
                {
                  "looping": true,
                  "timeBetweenFrames": 1,
                  "sprites": [
                    {
                      "hasCustomCollisionMask": false,
                      "image": "tank_frame2-0006.png",
                      "points": [],
                      "originPoint": {
                        "name": "origine",
                        "x": 41,
                        "y": 32
                      },
                      "centerPoint": {
                        "automatic": true,
                        "name": "centre",
                        "x": 0,
                        "y": 0
                      },
                      "customCollisionMask": [
                        [
                          {
                            "x": 0,
                            "y": 0
                          },
                          {
                            "x": 0,
                            "y": 0
                          },
                          {
                            "x": 0,
                            "y": 0
                          },
                          {
                            "x": 0,
                            "y": 0
                          }
                        ]
                      ]
                    },
                    {
                      "hasCustomCollisionMask": false,
                      "image": "tank_frame10006.png",
                      "points": [],
                      "originPoint": {
                        "name": "origine",
                        "x": 41,
                        "y": 32
                      },
                      "centerPoint": {
                        "automatic": true,
                        "name": "centre",
                        "x": 0,
                        "y": 0
                      },
                      "customCollisionMask": [
                        [
                          {
                            "x": 0,
                            "y": 0
                          },
                          {
                            "x": 0,
                            "y": 0
                          },
                          {
                            "x": 0,
                            "y": 0
                          },
                          {
                            "x": 0,
                            "y": 0
                          }
                        ]
                      ]
                    }
                  ]
                },
                {
                  "looping": true,
                  "timeBetweenFrames": 1,
                  "sprites": [
                    {
                      "hasCustomCollisionMask": false,
                      "image": "tank_frame2-0005.png",
                      "points": [],
                      "originPoint": {
                        "name": "origine",
                        "x": 41,
                        "y": 32
                      },
                      "centerPoint": {
                        "automatic": true,
                        "name": "centre",
                        "x": 0,
                        "y": 0
                      },
                      "customCollisionMask": [
                        [
                          {
                            "x": 0,
                            "y": 0
                          },
                          {
                            "x": 0,
                            "y": 0
                          },
                          {
                            "x": 0,
                            "y": 0
                          },
                          {
                            "x": 0,
                            "y": 0
                          }
                        ]
                      ]
                    },
                    {
                      "hasCustomCollisionMask": false,
                      "image": "tank_frame10005.png",
                      "points": [],
                      "originPoint": {
                        "name": "origine",
                        "x": 41,
                        "y": 32
                      },
                      "centerPoint": {
                        "automatic": true,
                        "name": "centre",
                        "x": 0,
                        "y": 0
                      },
                      "customCollisionMask": [
                        [
                          {
                            "x": 0,
                            "y": 0
                          },
                          {
                            "x": 0,
                            "y": 0
                          },
                          {
                            "x": 0,
                            "y": 0
                          },
                          {
                            "x": 0,
                            "y": 0
                          }
                        ]
                      ]
                    }
                  ]
                }
              ]
            },
            {
              "name": "",
              "useMultipleDirections": true,
              "directions": [
                {
                  "looping": false,
                  "timeBetweenFrames": 1,
                  "sprites": [
                    {
                      "hasCustomCollisionMask": false,
                      "image": "Pea-Happy.png",
                      "points": [],
                      "originPoint": {
                        "name": "origine",
                        "x": 18,
                        "y": 18
                      },
                      "centerPoint": {
                        "automatic": true,
                        "name": "centre",
                        "x": 0,
                        "y": 0
                      },
                      "customCollisionMask": [
                        [
                          {
                            "x": 0,
                            "y": 0
                          },
                          {
                            "x": 0,
                            "y": 0
                          },
                          {
                            "x": 0,
                            "y": 0
                          },
                          {
                            "x": 0,
                            "y": 0
                          }
                        ]
                      ]
                    }
                  ]
                },
                {
                  "looping": false,
                  "timeBetweenFrames": 1,
                  "sprites": []
                },
                {
                  "looping": false,
                  "timeBetweenFrames": 1,
                  "sprites": []
                },
                {
                  "looping": false,
                  "timeBetweenFrames": 1,
                  "sprites": []
                },
                {
                  "looping": false,
                  "timeBetweenFrames": 1,
                  "sprites": []
                },
                {
                  "looping": false,
                  "timeBetweenFrames": 1,
                  "sprites": []
                },
                {
                  "looping": false,
                  "timeBetweenFrames": 1,
                  "sprites": []
                },
                {
                  "looping": false,
                  "timeBetweenFrames": 1,
                  "sprites": []
                }
              ]
            }
          ]
        },
        {
          "name": "Symbol",
          "tags": "",
          "type": "Sprite",
          "updateIfNotVisible": true,
          "variables": [],
          "behaviors": [
            {
              "name": "PathfindingObstacle",
              "type": "PathfindingBehavior::PathfindingObstacleBehavior",
              "cost": 2,
              "impassable": false
            }
          ],
          "animations": [
            {
              "name": "",
              "useMultipleDirections": false,
              "directions": [
                {
                  "looping": false,
                  "timeBetweenFrames": 1,
                  "sprites": [
                    {
                      "hasCustomCollisionMask": false,
                      "image": "symbol.png",
                      "points": [],
                      "originPoint": {
                        "name": "origine",
                        "x": 0,
                        "y": 0
                      },
                      "centerPoint": {
                        "automatic": true,
                        "name": "centre",
                        "x": 0,
                        "y": 0
                      },
                      "customCollisionMask": [
                        [
                          {
                            "x": 0,
                            "y": 0
                          },
                          {
                            "x": 0,
                            "y": 0
                          },
                          {
                            "x": 0,
                            "y": 0
                          },
                          {
                            "x": 0,
                            "y": 0
                          }
                        ]
                      ]
                    }
                  ]
                }
              ]
            }
          ]
        }
      ],
      "events": [
        {
          "disabled": false,
          "folded": false,
          "type": "BuiltinCommonInstructions::Comment",
          "color": {
            "b": 109,
            "g": 230,
            "r": 255,
            "textB": 0,
            "textG": 0,
            "textR": 0
          },
          "comment": "Click to put the flag.",
          "comment2": "Cliquez pour placer le drapeau."
        },
        {
          "disabled": false,
          "folded": false,
          "type": "BuiltinCommonInstructions::Standard",
          "conditions": [
            {
              "type": {
                "inverted": false,
                "value": "SourisBouton"
              },
              "parameters": [
                "",
                "Left"
              ],
              "subInstructions": []
            },
            {
              "type": {
                "inverted": false,
                "value": "BuiltinCommonInstructions::Once"
              },
              "parameters": [],
              "subInstructions": []
            }
          ],
          "actions": [
            {
              "type": {
                "inverted": false,
                "value": "MettreXY"
              },
              "parameters": [
                "Flag",
                "=",
                "MouseX(\"\",0)",
                "=",
                "MouseY(\"\",0)"
              ],
              "subInstructions": []
            },
            {
              "type": {
                "inverted": false,
                "value": "PathfindingBehavior::SetDestination"
              },
              "parameters": [
                "Tank",
                "Pathfinding",
                "",
                "MouseX(\"\",0)",
                "MouseY(\"\",0)"
              ],
              "subInstructions": []
            }
          ],
          "events": [
            {
              "disabled": false,
              "folded": false,
              "type": "BuiltinCommonInstructions::Standard",
              "conditions": [],
              "actions": [
                {
                  "type": {
                    "inverted": false,
                    "value": "ModVarScene"
                  },
                  "parameters": [
                    "i",
                    "=",
                    "0"
                  ],
                  "subInstructions": []
                },
                {
                  "type": {
                    "inverted": false,
                    "value": "Delete"
                  },
                  "parameters": [
                    "NodeMarker",
                    ""
                  ],
                  "subInstructions": []
                }
              ],
              "events": []
            },
            {
              "disabled": false,
              "folded": false,
              "infiniteLoopWarning": true,
              "type": "BuiltinCommonInstructions::While",
              "whileConditions": [
                {
                  "type": {
                    "inverted": false,
                    "value": "VarScene"
                  },
                  "parameters": [
                    "i",
                    "<",
                    "Tank.Pathfinding::NodeCount()"
                  ],
                  "subInstructions": []
                }
              ],
              "conditions": [],
              "actions": [
                {
                  "type": {
                    "inverted": false,
                    "value": "Create"
                  },
                  "parameters": [
                    "",
                    "NodeMarker",
                    "Tank.Pathfinding::GetNodeX(Variable(i))",
                    "Tank.Pathfinding::GetNodeY(Variable(i))",
                    ""
                  ],
                  "subInstructions": []
                },
                {
                  "type": {
                    "inverted": false,
                    "value": "ModVarScene"
                  },
                  "parameters": [
                    "i",
                    "+",
                    "1"
                  ],
                  "subInstructions": []
                }
              ],
              "events": []
            }
          ]
        },
        {
          "disabled": false,
          "folded": false,
          "type": "BuiltinCommonInstructions::Comment",
          "color": {
            "b": 109,
            "g": 230,
            "r": 255,
            "textB": 0,
            "textG": 0,
            "textR": 0
          },
          "comment": "Moving is achivied using the automatism and by calling the action to move an object to a position",
          "comment2": "Le déplacement est créé en utilisant l'automatisme de recherche de chemin et en appelant l'action de déplacement."
        },
        {
          "disabled": false,
          "folded": false,
          "type": "BuiltinCommonInstructions::Standard",
          "conditions": [],
          "actions": [
            {
              "type": {
                "inverted": false,
                "value": "MettreXY"
              },
              "parameters": [
                "Cursor",
                "=",
                "MouseX(\"\",0)",
                "=",
                "MouseY(\"\",0)"
              ],
              "subInstructions": []
            }
          ],
          "events": []
        },
        {
          "disabled": false,
          "folded": false,
          "type": "BuiltinCommonInstructions::Comment",
          "color": {
            "b": 109,
            "g": 230,
            "r": 255,
            "textB": 0,
            "textG": 0,
            "textR": 0
          },
          "comment": "Restrict the speed when moving on some objects",
          "comment2": "Certains objets restreignent la vitesse."
        },
        {
          "disabled": false,
          "folded": false,
          "type": "BuiltinCommonInstructions::Standard",
          "conditions": [],
          "actions": [
            {
              "type": {
                "inverted": false,
                "value": "PathfindingBehavior::MaxSpeed"
              },
              "parameters": [
                "Tank",
                "Pathfinding",
                "=",
                "400"
              ],
              "subInstructions": []
            }
          ],
          "events": []
        },
        {
          "disabled": false,
          "folded": false,
          "type": "BuiltinCommonInstructions::Standard",
          "conditions": [
            {
              "type": {
                "inverted": false,
                "value": "CollisionNP"
              },
              "parameters": [
                "Tank",
                "Symbol",
                ""
              ],
              "subInstructions": []
            }
          ],
          "actions": [
            {
              "type": {
                "inverted": false,
                "value": "PathfindingBehavior::MaxSpeed"
              },
              "parameters": [
                "Tank",
                "Pathfinding",
                "=",
                "200"
              ],
              "subInstructions": []
            }
          ],
          "events": []
        }
      ],
      "layers": [
        {
          "name": "",
          "visibility": true,
          "cameras": [
            {
              "defaultSize": true,
              "defaultViewport": true,
              "height": 0,
              "viewportBottom": 1,
              "viewportLeft": 0,
              "viewportRight": 1,
              "viewportTop": 0,
              "width": 0
            }
          ],
          "effects": []
        }
      ],
      "behaviorsSharedData": [
        {
          "name": "Pathfinding",
          "type": "PathfindingBehavior::PathfindingBehavior"
        },
        {
          "name": "PathfindingObstacle",
          "type": "PathfindingBehavior::PathfindingObstacleBehavior"
        }
      ]
    }
  ],
  "externalEvents": [],
  "eventsFunctionsExtensions": [],
  "externalLayouts": [],
  "externalSourceFiles": []
}<|MERGE_RESOLUTION|>--- conflicted
+++ resolved
@@ -7,7 +7,6 @@
     "revision": 0
   },
   "properties": {
-    "adMobAppId": "",
     "adaptGameResolutionAtRuntime": false,
     "folderProject": false,
     "linuxExecutableFilename": "",
@@ -33,6 +32,7 @@
     "loadingScreen": {
       "showGDevelopSplash": true
     },
+    "extensionProperties": [],
     "extensions": [
       {
         "name": "BuiltinObject"
@@ -387,11 +387,7 @@
           "layer": "",
           "locked": false,
           "name": "Block",
-<<<<<<< HEAD
-          "persistentUuid": "43978c0b-eeb2-4ec5-9ad5-ea309c493ab9",
-=======
-          "persistentUuid": "9f8b7d90-c855-4f07-bc3c-2e2a43ec48ce",
->>>>>>> 2762329d
+          "persistentUuid": "4b5ee573-f1f8-4b12-975c-4cd0f89640f5",
           "width": 0,
           "x": 225,
           "y": 480,
@@ -407,11 +403,7 @@
           "layer": "",
           "locked": false,
           "name": "Block",
-<<<<<<< HEAD
-          "persistentUuid": "78243aae-91f4-416c-ba23-3bdb7e761053",
-=======
-          "persistentUuid": "18bc3ac9-8ed8-4bd2-a203-98d76a152393",
->>>>>>> 2762329d
+          "persistentUuid": "37cef210-683e-44c0-8ae8-e9b51e24eb79",
           "width": 85,
           "x": 294,
           "y": 120,
@@ -427,11 +419,7 @@
           "layer": "",
           "locked": false,
           "name": "Block",
-<<<<<<< HEAD
-          "persistentUuid": "448adbf9-a6a3-4045-9c5b-d04e3ff9deb0",
-=======
-          "persistentUuid": "837aa733-a05e-4a5e-87e1-17a5fa7d80af",
->>>>>>> 2762329d
+          "persistentUuid": "bccce8ed-814b-4b30-ace8-8f7ea04fe372",
           "width": 0,
           "x": 229,
           "y": 120,
@@ -447,11 +435,7 @@
           "layer": "",
           "locked": false,
           "name": "Block",
-<<<<<<< HEAD
-          "persistentUuid": "f8fda3dd-ac53-47e8-8efa-f3a8d1adc10d",
-=======
-          "persistentUuid": "2a4dc46c-2f7e-4c96-a9b2-0719cb47a871",
->>>>>>> 2762329d
+          "persistentUuid": "330ce045-60be-4f52-a57b-3682d53915d8",
           "width": 0,
           "x": 315,
           "y": 480,
@@ -467,11 +451,7 @@
           "layer": "",
           "locked": false,
           "name": "Block",
-<<<<<<< HEAD
-          "persistentUuid": "0e65876c-c52a-44e5-a11f-fe4f54d7de69",
-=======
-          "persistentUuid": "91fb2479-ad61-43eb-99dc-056fc0bd2328",
->>>>>>> 2762329d
+          "persistentUuid": "3e668dbf-7819-424a-83fc-244c1fa2f0cc",
           "width": 0,
           "x": 576,
           "y": 153,
@@ -487,11 +467,7 @@
           "layer": "",
           "locked": false,
           "name": "Block",
-<<<<<<< HEAD
-          "persistentUuid": "719515ec-21b9-4198-b4c1-6f5a4c1f6a83",
-=======
-          "persistentUuid": "b8727695-c211-43ae-9a3d-f7ae42b89e31",
->>>>>>> 2762329d
+          "persistentUuid": "fbe65494-b184-4afa-9ee2-118065897719",
           "width": 0,
           "x": 360,
           "y": 121,
@@ -507,11 +483,7 @@
           "layer": "",
           "locked": false,
           "name": "Block",
-<<<<<<< HEAD
-          "persistentUuid": "00763f5d-c337-455e-b4c4-3325553729ca",
-=======
-          "persistentUuid": "618f791b-ce99-4e9b-a197-9fada50f2a7d",
->>>>>>> 2762329d
+          "persistentUuid": "d8c4e92d-0001-4dda-a800-2266d9f65f5c",
           "width": 0,
           "x": 606,
           "y": 292,
@@ -527,11 +499,7 @@
           "layer": "",
           "locked": false,
           "name": "Block",
-<<<<<<< HEAD
-          "persistentUuid": "fdc7d431-f585-46c4-ac99-5628608fc616",
-=======
-          "persistentUuid": "b035c8e2-8baf-4329-b08d-8165351659c4",
->>>>>>> 2762329d
+          "persistentUuid": "ae4283dc-cf84-49c9-93a3-5bc5ed7ecbe0",
           "width": 0,
           "x": 639,
           "y": 427,
@@ -547,11 +515,7 @@
           "layer": "",
           "locked": false,
           "name": "Block",
-<<<<<<< HEAD
-          "persistentUuid": "5bdc7d52-4493-4e46-98ca-66354fe986b7",
-=======
-          "persistentUuid": "f467100b-11f5-4de6-8e09-422e000371ff",
->>>>>>> 2762329d
+          "persistentUuid": "795eac1f-75a4-4790-8ec7-0287f94b55ce",
           "width": 0,
           "x": 270,
           "y": 480,
@@ -567,11 +531,7 @@
           "layer": "",
           "locked": false,
           "name": "Flag",
-<<<<<<< HEAD
-          "persistentUuid": "8134dab8-b1f3-497c-aad2-b1701444c129",
-=======
-          "persistentUuid": "0c9f1924-8002-4f4d-94c0-6a5e84dfbfd4",
->>>>>>> 2762329d
+          "persistentUuid": "f525a462-1ba7-4abc-acb3-3d33a938c150",
           "width": 0,
           "x": 710,
           "y": 366,
@@ -592,11 +552,7 @@
           "layer": "",
           "locked": false,
           "name": "Cursor",
-<<<<<<< HEAD
-          "persistentUuid": "d0279590-bc70-47eb-9815-accbf23c78a9",
-=======
-          "persistentUuid": "cd3dd688-5662-417b-8084-eade80d065b9",
->>>>>>> 2762329d
+          "persistentUuid": "9a16659a-e441-4cc5-b0d1-c11b052744ed",
           "width": 0,
           "x": 639,
           "y": 61,
@@ -617,11 +573,7 @@
           "layer": "",
           "locked": false,
           "name": "DestroyedTank",
-<<<<<<< HEAD
-          "persistentUuid": "b87ba3b7-f584-4643-945a-86626d42ddf5",
-=======
-          "persistentUuid": "90088ae5-bb10-4120-a2f4-724d989c56c2",
->>>>>>> 2762329d
+          "persistentUuid": "c71147e3-0681-46fe-8fa8-dc37fd121011",
           "width": 0,
           "x": 306,
           "y": 28,
@@ -637,11 +589,7 @@
           "layer": "",
           "locked": false,
           "name": "Fire",
-<<<<<<< HEAD
-          "persistentUuid": "153b477c-df22-4f83-a80e-e79f2d27c31d",
-=======
-          "persistentUuid": "f4353363-0a22-40b0-b93f-e05c979f149c",
->>>>>>> 2762329d
+          "persistentUuid": "4e90209a-7fc4-41c3-81ca-ba76a3878cf5",
           "width": 0,
           "x": 342,
           "y": 54,
@@ -657,11 +605,7 @@
           "layer": "",
           "locked": false,
           "name": "Smoke",
-<<<<<<< HEAD
-          "persistentUuid": "cd243f86-070f-4d98-aff0-0deebae572b8",
-=======
-          "persistentUuid": "8a0760eb-7b60-4392-8d3e-0b8c5df2bb61",
->>>>>>> 2762329d
+          "persistentUuid": "324df90c-5304-4d6a-95d2-e30236780cf0",
           "width": 0,
           "x": 353,
           "y": 40,
@@ -677,11 +621,7 @@
           "layer": "",
           "locked": false,
           "name": "DestroyedTank",
-<<<<<<< HEAD
-          "persistentUuid": "e01bc4c4-96e8-44f4-9f61-80e72bbb746e",
-=======
-          "persistentUuid": "b463afcb-1d2b-4943-ab50-9cc10e99101d",
->>>>>>> 2762329d
+          "persistentUuid": "50784b70-1598-449d-abf7-6215b79772a4",
           "width": 0,
           "x": 575,
           "y": 213,
@@ -697,11 +637,7 @@
           "layer": "",
           "locked": false,
           "name": "Fire",
-<<<<<<< HEAD
-          "persistentUuid": "ad2f2ca2-0c83-4675-a2fe-6790af63ca10",
-=======
-          "persistentUuid": "2a26e0ea-0a91-4aaa-8853-5436e4bd9827",
->>>>>>> 2762329d
+          "persistentUuid": "0e52eea2-b647-48f0-aa17-767288c1420c",
           "width": 0,
           "x": 622,
           "y": 238,
@@ -717,11 +653,7 @@
           "layer": "",
           "locked": false,
           "name": "Smoke",
-<<<<<<< HEAD
-          "persistentUuid": "8f4ad15a-5211-4f7f-a5d4-ea0331ea1c13",
-=======
-          "persistentUuid": "aa0333dc-354b-45c7-b1cc-55d9799f3319",
->>>>>>> 2762329d
+          "persistentUuid": "ce682d66-fbe7-4158-9c85-d993b53e658c",
           "width": 0,
           "x": 618,
           "y": 236,
@@ -737,11 +669,7 @@
           "layer": "",
           "locked": false,
           "name": "DestroyedTank",
-<<<<<<< HEAD
-          "persistentUuid": "b345dab1-7c18-4f63-8d43-8c0fc7018134",
-=======
-          "persistentUuid": "d56f2c05-9107-484d-8600-f86795f0c3ba",
->>>>>>> 2762329d
+          "persistentUuid": "9e8fa3f9-29f8-4ebf-a3bc-21671db9c02e",
           "width": 0,
           "x": 90,
           "y": 460,
@@ -757,11 +685,7 @@
           "layer": "",
           "locked": false,
           "name": "Smoke",
-<<<<<<< HEAD
-          "persistentUuid": "34346eaa-024d-4191-89ce-daf54e4ff724",
-=======
-          "persistentUuid": "64d685f4-8dc3-4439-b0be-e6a071223cf4",
->>>>>>> 2762329d
+          "persistentUuid": "2486fee8-2fe8-4050-ae90-8e6bf747cc77",
           "width": 0,
           "x": 135,
           "y": 480,
@@ -777,11 +701,7 @@
           "layer": "",
           "locked": true,
           "name": "Background",
-<<<<<<< HEAD
-          "persistentUuid": "08220b43-3e41-4604-8538-29a81336023d",
-=======
-          "persistentUuid": "979b3bbc-c0da-45eb-8c7a-1e470a5f88cc",
->>>>>>> 2762329d
+          "persistentUuid": "7bd17842-ce0d-4654-959d-666d734ad3c3",
           "width": 2677.54,
           "x": -900,
           "y": -107.876,
@@ -797,11 +717,7 @@
           "layer": "",
           "locked": false,
           "name": "Tank",
-<<<<<<< HEAD
-          "persistentUuid": "1af95469-079e-429c-948f-9a7169578579",
-=======
-          "persistentUuid": "c78393c8-74e1-4188-8991-49fd3507c44b",
->>>>>>> 2762329d
+          "persistentUuid": "0ccb9e25-6fac-41dd-84cf-b83c2beed917",
           "width": 0,
           "x": 70.5,
           "y": 162.5,
@@ -817,11 +733,7 @@
           "layer": "",
           "locked": false,
           "name": "Symbol",
-<<<<<<< HEAD
-          "persistentUuid": "ee4e1258-11be-4a71-b5e5-0ac5c288106a",
-=======
-          "persistentUuid": "30ebcaa9-6935-4af4-b38c-ca2ed5dd0950",
->>>>>>> 2762329d
+          "persistentUuid": "d6b2b05c-e89f-4ba7-8356-682c7ca3fe4e",
           "width": 128,
           "x": 272,
           "y": 169,
@@ -837,11 +749,7 @@
           "layer": "",
           "locked": false,
           "name": "Block",
-<<<<<<< HEAD
-          "persistentUuid": "0d76a04a-b26f-4568-ada3-953f15de2aa4",
-=======
-          "persistentUuid": "8718053d-edb4-41e9-8f6e-efcc7f5b2d9f",
->>>>>>> 2762329d
+          "persistentUuid": "4dc6d7ff-7e6b-452e-94ab-bc5886c13740",
           "width": 0,
           "x": 405,
           "y": 360,
@@ -857,11 +765,7 @@
           "layer": "",
           "locked": false,
           "name": "Block",
-<<<<<<< HEAD
-          "persistentUuid": "6517e076-46c1-449b-926a-ab678ab500c1",
-=======
-          "persistentUuid": "970a1252-0024-46a1-857a-fdd6232b2c30",
->>>>>>> 2762329d
+          "persistentUuid": "6a7b5444-c888-45b2-b78e-94db8fa6d2ca",
           "width": 85,
           "x": 228,
           "y": 268,
@@ -877,11 +781,7 @@
           "layer": "",
           "locked": false,
           "name": "Block",
-<<<<<<< HEAD
-          "persistentUuid": "0d623430-7549-4f46-be40-d64978aacbb3",
-=======
-          "persistentUuid": "a37e7c12-82f4-478b-ab3d-16aa610b1827",
->>>>>>> 2762329d
+          "persistentUuid": "9b5258c2-e9cb-48cd-83e4-2f7ddc633163",
           "width": 85,
           "x": 279,
           "y": 269,
@@ -897,11 +797,7 @@
           "layer": "",
           "locked": false,
           "name": "Block",
-<<<<<<< HEAD
-          "persistentUuid": "a7cb6045-de78-4020-a9de-85a34de5cf5f",
-=======
-          "persistentUuid": "c2b0caf4-9642-4b1c-b12a-8dd3b3dd093c",
->>>>>>> 2762329d
+          "persistentUuid": "bb997084-72c8-4420-9899-af74f31d5950",
           "width": 0,
           "x": 43,
           "y": 309,
