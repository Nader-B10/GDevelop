--- conflicted
+++ resolved
@@ -7,7 +7,6 @@
     "revision": 0
   },
   "properties": {
-    "adMobAppId": "",
     "adaptGameResolutionAtRuntime": false,
     "folderProject": false,
     "linuxExecutableFilename": "",
@@ -33,6 +32,7 @@
     "loadingScreen": {
       "showGDevelopSplash": true
     },
+    "extensionProperties": [],
     "extensions": [
       {
         "name": "BuiltinObject"
@@ -207,11 +207,7 @@
           "layer": "",
           "locked": false,
           "name": "kenney",
-<<<<<<< HEAD
-          "persistentUuid": "6f89ae38-ae7c-4979-8eeb-64a9befcc9d0",
-=======
-          "persistentUuid": "7955c014-d29d-4d5c-9d34-ac42335c1017",
->>>>>>> 2762329d
+          "persistentUuid": "f3887e4c-dbf9-4b49-afef-e7b6337e2587",
           "width": 0,
           "x": 331,
           "y": 298,
@@ -227,11 +223,7 @@
           "layer": "",
           "locked": false,
           "name": "message",
-<<<<<<< HEAD
-          "persistentUuid": "7831c6b1-c2d0-4495-8785-64d086003601",
-=======
-          "persistentUuid": "1cc1b794-9c74-4ec3-8f72-c07e2e26a6e6",
->>>>>>> 2762329d
+          "persistentUuid": "8df84059-cd04-4fd4-8565-e819e238e7cd",
           "width": 0,
           "x": 113,
           "y": 33,
@@ -247,11 +239,7 @@
           "layer": "",
           "locked": false,
           "name": "pause_message",
-<<<<<<< HEAD
-          "persistentUuid": "c448e989-b771-4e14-be2c-cb86893b2474",
-=======
-          "persistentUuid": "d55317be-1c84-4d7e-b7ff-6ffbd89df647",
->>>>>>> 2762329d
+          "persistentUuid": "16f1c809-d294-4cbc-8e6f-2cad2ed96cb0",
           "width": 0,
           "x": 192,
           "y": 432,
@@ -267,11 +255,7 @@
           "layer": "",
           "locked": false,
           "name": "animation_message",
-<<<<<<< HEAD
-          "persistentUuid": "519f1626-4c34-49b4-9a4e-ad0776bb0eac",
-=======
-          "persistentUuid": "7080db1f-09e4-477d-9f01-23bdca30df4f",
->>>>>>> 2762329d
+          "persistentUuid": "82a4ddc5-63ff-4f6c-a849-1fd85d39ed76",
           "width": 0,
           "x": 341,
           "y": 250,
