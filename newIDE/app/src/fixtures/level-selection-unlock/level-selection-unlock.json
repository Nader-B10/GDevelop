{
  "firstLayout": "",
  "gdVersion": {
    "build": 98,
    "major": 4,
    "minor": 0,
    "revision": 0
  },
  "properties": {
    "adMobAppId": "",
    "adaptGameResolutionAtRuntime": false,
    "folderProject": false,
    "linuxExecutableFilename": "",
    "macExecutableFilename": "",
    "orientation": "landscape",
    "packageName": "com.example.gamename",
    "projectFile": "/home/szoszo/Documents/Projects/GDevelop/level-selection-unlock/game.json",
    "scaleMode": "linear",
    "sizeOnStartupMode": "adaptWidth",
    "useExternalSourceFiles": false,
    "version": "1.0.0",
    "winExecutableFilename": "",
    "winExecutableIconFile": "",
    "name": "Level Selection Unlock",
    "author": "ddabrahim gametemplates.itch.io",
    "windowWidth": 800,
    "windowHeight": 600,
    "latestCompilationDirectory": "",
    "maxFPS": 60,
    "minFPS": 20,
    "verticalSync": false,
    "platformSpecificAssets": {},
    "loadingScreen": {
      "showGDevelopSplash": true
    },
    "extensions": [
      {
        "name": "BuiltinObject"
      },
      {
        "name": "BuiltinAudio"
      },
      {
        "name": "BuiltinVariables"
      },
      {
        "name": "BuiltinTime"
      },
      {
        "name": "BuiltinMouse"
      },
      {
        "name": "BuiltinKeyboard"
      },
      {
        "name": "BuiltinJoystick"
      },
      {
        "name": "BuiltinCamera"
      },
      {
        "name": "BuiltinWindow"
      },
      {
        "name": "BuiltinFile"
      },
      {
        "name": "BuiltinNetwork"
      },
      {
        "name": "BuiltinScene"
      },
      {
        "name": "BuiltinAdvanced"
      },
      {
        "name": "Sprite"
      },
      {
        "name": "BuiltinCommonInstructions"
      },
      {
        "name": "BuiltinCommonConversions"
      },
      {
        "name": "BuiltinStringInstructions"
      },
      {
        "name": "BuiltinMathematicalTools"
      },
      {
        "name": "BuiltinExternalLayouts"
      }
    ],
    "platforms": [
      {
        "name": "GDevelop JS platform"
      }
    ],
    "currentPlatform": "GDevelop JS platform"
  },
  "resources": {
    "resources": [
      {
        "alwaysLoaded": false,
        "file": "https://resources.gdevelop-app.com/examples/level-selection-unlock/images/btnbg-1.png",
        "kind": "image",
        "metadata": "",
        "name": "images/btnbg-1.png",
        "smoothed": true,
        "userAdded": false
      },
      {
        "alwaysLoaded": false,
        "file": "https://resources.gdevelop-app.com/examples/level-selection-unlock/images/btnbg-2.png",
        "kind": "image",
        "metadata": "",
        "name": "images/btnbg-2.png",
        "smoothed": true,
        "userAdded": true
      }
    ],
    "resourceFolders": []
  },
  "objects": [],
  "objectsGroups": [],
  "variables": [],
  "layouts": [
    {
      "b": 209,
      "disableInputWhenNotFocused": true,
      "mangledName": "LevelSelection",
      "name": "LevelSelection",
      "oglFOV": 90,
      "oglZFar": 500,
      "oglZNear": 1,
      "r": 209,
      "standardSortMethod": true,
      "stopSoundsOnStartup": true,
      "title": "",
      "v": 209,
      "uiSettings": {
        "grid": false,
        "gridB": 255,
        "gridG": 180,
        "gridHeight": 32,
        "gridOffsetX": 0,
        "gridOffsetY": 0,
        "gridR": 158,
        "gridWidth": 32,
        "snap": false,
        "windowMask": false,
        "zoomFactor": 1
      },
      "objectsGroups": [
        {
          "name": "LevelButtons",
          "objects": [
            {
              "name": "Level1Btn"
            },
            {
              "name": "Level2Btn"
            },
            {
              "name": "Level3Btn"
            },
            {
              "name": "Level4Btn"
            },
            {
              "name": "Level5Btn"
            },
            {
              "name": "Level6Btn"
            },
            {
              "name": "Level7Btn"
            },
            {
              "name": "Level8Btn"
            }
          ]
        }
      ],
      "variables": [
        {
          "name": "LoadStatus",
          "value": ""
        }
      ],
      "instances": [
        {
          "angle": 0,
          "customSize": false,
          "height": 0,
          "layer": "",
          "locked": false,
          "name": "Level1Btn",
<<<<<<< HEAD
          "persistentUuid": "b2c0d8ef-dc0a-449f-8e8e-f7f850057dac",
=======
          "persistentUuid": "57b407a4-d41b-411f-8761-80ad85c1e47b",
>>>>>>> 2762329d
          "width": 0,
          "x": 222,
          "y": 124,
          "zOrder": 1,
          "numberProperties": [],
          "stringProperties": [],
          "initialVariables": []
        },
        {
          "angle": 0,
          "customSize": false,
          "height": 0,
          "layer": "",
          "locked": false,
          "name": "Level1BtnText",
<<<<<<< HEAD
          "persistentUuid": "e8bea977-5bd3-4d0a-859c-ae9ff16b9b58",
=======
          "persistentUuid": "1c9a6665-3b22-45e0-a8da-f65cd77c54a5",
>>>>>>> 2762329d
          "width": 0,
          "x": 243,
          "y": 135,
          "zOrder": 2,
          "numberProperties": [],
          "stringProperties": [],
          "initialVariables": []
        },
        {
          "angle": 0,
          "customSize": false,
          "height": 0,
          "layer": "",
          "locked": false,
          "name": "Level2Btn",
<<<<<<< HEAD
          "persistentUuid": "4db3642b-6aa9-4749-a66a-fa94971035a0",
=======
          "persistentUuid": "fc245b52-283b-4a35-8c0f-22bb9ced55a3",
>>>>>>> 2762329d
          "width": 0,
          "x": 318,
          "y": 124,
          "zOrder": 3,
          "numberProperties": [],
          "stringProperties": [],
          "initialVariables": []
        },
        {
          "angle": 0,
          "customSize": false,
          "height": 0,
          "layer": "",
          "locked": false,
          "name": "Level3Btn",
<<<<<<< HEAD
          "persistentUuid": "18fb82d6-d7e2-4d0b-bbf2-6fdc652ae058",
=======
          "persistentUuid": "a7fe368f-693a-4c02-8347-aa58b0f3fd2b",
>>>>>>> 2762329d
          "width": 0,
          "x": 414,
          "y": 124,
          "zOrder": 4,
          "numberProperties": [],
          "stringProperties": [],
          "initialVariables": []
        },
        {
          "angle": 0,
          "customSize": false,
          "height": 0,
          "layer": "",
          "locked": false,
          "name": "Level4Btn",
<<<<<<< HEAD
          "persistentUuid": "c9508a1a-73ef-40c4-9ee7-896ebca289b6",
=======
          "persistentUuid": "0c7e8930-3975-4b4a-aae4-fe309002ed55",
>>>>>>> 2762329d
          "width": 0,
          "x": 510,
          "y": 124,
          "zOrder": 5,
          "numberProperties": [],
          "stringProperties": [],
          "initialVariables": []
        },
        {
          "angle": 0,
          "customSize": false,
          "height": 0,
          "layer": "",
          "locked": false,
          "name": "Level5Btn",
<<<<<<< HEAD
          "persistentUuid": "77ddb275-c2fb-4bdf-83da-b4a3635fcfb0",
=======
          "persistentUuid": "aae20b6e-30f8-49b7-82a2-67fb1e3af1d3",
>>>>>>> 2762329d
          "width": 0,
          "x": 222,
          "y": 220,
          "zOrder": 6,
          "numberProperties": [],
          "stringProperties": [],
          "initialVariables": []
        },
        {
          "angle": 0,
          "customSize": false,
          "height": 0,
          "layer": "",
          "locked": false,
          "name": "Level6Btn",
<<<<<<< HEAD
          "persistentUuid": "9dc87ccc-dc4e-4829-97ef-cde6ca01df2f",
=======
          "persistentUuid": "3de8e584-9087-4207-938a-a02d6d8261b6",
>>>>>>> 2762329d
          "width": 0,
          "x": 318,
          "y": 220,
          "zOrder": 7,
          "numberProperties": [],
          "stringProperties": [],
          "initialVariables": []
        },
        {
          "angle": 0,
          "customSize": false,
          "height": 0,
          "layer": "",
          "locked": false,
          "name": "Level7Btn",
<<<<<<< HEAD
          "persistentUuid": "040e382e-602b-4904-a2c8-869056c9b741",
=======
          "persistentUuid": "e82879d1-4136-4310-bbb2-56af33b7b3e1",
>>>>>>> 2762329d
          "width": 0,
          "x": 414,
          "y": 220,
          "zOrder": 8,
          "numberProperties": [],
          "stringProperties": [],
          "initialVariables": []
        },
        {
          "angle": 0,
          "customSize": false,
          "height": 0,
          "layer": "",
          "locked": false,
          "name": "Level8Btn",
<<<<<<< HEAD
          "persistentUuid": "0678053d-cf5f-4f0f-a1cd-b28fbacbcdfb",
=======
          "persistentUuid": "591faa3c-fd81-435d-b171-2f83f12b451b",
>>>>>>> 2762329d
          "width": 0,
          "x": 510,
          "y": 220,
          "zOrder": 9,
          "numberProperties": [],
          "stringProperties": [],
          "initialVariables": []
        },
        {
          "angle": 0,
          "customSize": false,
          "height": 0,
          "layer": "",
          "locked": false,
          "name": "Level2BtnText",
<<<<<<< HEAD
          "persistentUuid": "5447f6b8-f0c8-4327-a03d-402a959da6e1",
=======
          "persistentUuid": "1430750f-2da9-443a-b8c0-f9dde461c3fe",
>>>>>>> 2762329d
          "width": 0,
          "x": 339,
          "y": 134,
          "zOrder": 10,
          "numberProperties": [],
          "stringProperties": [],
          "initialVariables": []
        },
        {
          "angle": 0,
          "customSize": false,
          "height": 0,
          "layer": "",
          "locked": false,
          "name": "Level3BtnText",
<<<<<<< HEAD
          "persistentUuid": "0cfc9c2d-e43c-49f1-a80d-46012b20344e",
=======
          "persistentUuid": "a652d032-85cf-4d73-9bfe-579c9c736ed4",
>>>>>>> 2762329d
          "width": 0,
          "x": 435,
          "y": 134,
          "zOrder": 11,
          "numberProperties": [],
          "stringProperties": [],
          "initialVariables": []
        },
        {
          "angle": 0,
          "customSize": false,
          "height": 0,
          "layer": "",
          "locked": false,
          "name": "Level4BtnText",
<<<<<<< HEAD
          "persistentUuid": "6c759ddb-f1e7-4d52-93a5-b41d6edd06c4",
=======
          "persistentUuid": "cbb75569-c6ea-4ee1-a5c8-e302d928043d",
>>>>>>> 2762329d
          "width": 0,
          "x": 529,
          "y": 134,
          "zOrder": 12,
          "numberProperties": [],
          "stringProperties": [],
          "initialVariables": []
        },
        {
          "angle": 0,
          "customSize": false,
          "height": 0,
          "layer": "",
          "locked": false,
          "name": "Level5BtnText",
<<<<<<< HEAD
          "persistentUuid": "a9d22cb3-c6f9-4b3a-abe5-d6405fa8a550",
=======
          "persistentUuid": "f9c7a058-3279-413a-9140-77fa51e76130",
>>>>>>> 2762329d
          "width": 0,
          "x": 242,
          "y": 231,
          "zOrder": 13,
          "numberProperties": [],
          "stringProperties": [],
          "initialVariables": []
        },
        {
          "angle": 0,
          "customSize": false,
          "height": 0,
          "layer": "",
          "locked": false,
          "name": "Level6BtnText",
<<<<<<< HEAD
          "persistentUuid": "f4eb9d3c-9e87-48c1-8f21-503b4cb5f025",
=======
          "persistentUuid": "2331559d-44fb-4e9a-a0a3-aa39982feb08",
>>>>>>> 2762329d
          "width": 0,
          "x": 337,
          "y": 231,
          "zOrder": 14,
          "numberProperties": [],
          "stringProperties": [],
          "initialVariables": []
        },
        {
          "angle": 0,
          "customSize": false,
          "height": 0,
          "layer": "",
          "locked": false,
          "name": "Level7BtnText",
<<<<<<< HEAD
          "persistentUuid": "45553c73-d03f-4ee6-8800-184823855741",
=======
          "persistentUuid": "9e4a8887-0404-41bb-bdb6-2a74754cb1b5",
>>>>>>> 2762329d
          "width": 0,
          "x": 435,
          "y": 231,
          "zOrder": 15,
          "numberProperties": [],
          "stringProperties": [],
          "initialVariables": []
        },
        {
          "angle": 0,
          "customSize": false,
          "height": 0,
          "layer": "",
          "locked": false,
          "name": "Level8BtnText",
<<<<<<< HEAD
          "persistentUuid": "a9c0610a-b780-44d4-98ba-52d4c2579ef7",
=======
          "persistentUuid": "34562667-7683-4bf7-8f02-c55d91133712",
>>>>>>> 2762329d
          "width": 0,
          "x": 530,
          "y": 231,
          "zOrder": 16,
          "numberProperties": [],
          "stringProperties": [],
          "initialVariables": []
        },
        {
          "angle": 0,
          "customSize": false,
          "height": 0,
          "layer": "",
          "locked": false,
          "name": "Title",
<<<<<<< HEAD
          "persistentUuid": "09c62ae5-858b-4098-a835-e9072e84db76",
=======
          "persistentUuid": "8d7fffe6-509c-4ac5-8468-03acd844dcae",
>>>>>>> 2762329d
          "width": 0,
          "x": 225,
          "y": 17,
          "zOrder": 17,
          "numberProperties": [],
          "stringProperties": [],
          "initialVariables": []
        }
      ],
      "objects": [
        {
          "name": "Level1Btn",
          "tags": "",
          "type": "Sprite",
          "updateIfNotVisible": false,
          "variables": [],
          "behaviors": [],
          "animations": [
            {
              "name": "Locked",
              "useMultipleDirections": false,
              "directions": [
                {
                  "looping": false,
                  "timeBetweenFrames": 0.08,
                  "sprites": [
                    {
                      "hasCustomCollisionMask": false,
                      "image": "images/btnbg-1.png",
                      "points": [],
                      "originPoint": {
                        "name": "origine",
                        "x": 0,
                        "y": 0
                      },
                      "centerPoint": {
                        "automatic": true,
                        "name": "centre",
                        "x": 0,
                        "y": 0
                      },
                      "customCollisionMask": []
                    }
                  ]
                }
              ]
            },
            {
              "name": "Unlocked",
              "useMultipleDirections": false,
              "directions": [
                {
                  "looping": false,
                  "timeBetweenFrames": 0.08,
                  "sprites": [
                    {
                      "hasCustomCollisionMask": false,
                      "image": "images/btnbg-2.png",
                      "points": [],
                      "originPoint": {
                        "name": "origine",
                        "x": 0,
                        "y": 0
                      },
                      "centerPoint": {
                        "automatic": true,
                        "name": "centre",
                        "x": 0,
                        "y": 0
                      },
                      "customCollisionMask": []
                    }
                  ]
                }
              ]
            }
          ]
        },
        {
          "name": "Level2Btn",
          "tags": "",
          "type": "Sprite",
          "updateIfNotVisible": false,
          "variables": [],
          "behaviors": [],
          "animations": [
            {
              "name": "Locked",
              "useMultipleDirections": false,
              "directions": [
                {
                  "looping": false,
                  "timeBetweenFrames": 0.08,
                  "sprites": [
                    {
                      "hasCustomCollisionMask": false,
                      "image": "images/btnbg-1.png",
                      "points": [],
                      "originPoint": {
                        "name": "origine",
                        "x": 0,
                        "y": 0
                      },
                      "centerPoint": {
                        "automatic": true,
                        "name": "centre",
                        "x": 0,
                        "y": 0
                      },
                      "customCollisionMask": []
                    }
                  ]
                }
              ]
            },
            {
              "name": "Unlocked",
              "useMultipleDirections": false,
              "directions": [
                {
                  "looping": false,
                  "timeBetweenFrames": 0.08,
                  "sprites": [
                    {
                      "hasCustomCollisionMask": false,
                      "image": "images/btnbg-2.png",
                      "points": [],
                      "originPoint": {
                        "name": "origine",
                        "x": 0,
                        "y": 0
                      },
                      "centerPoint": {
                        "automatic": true,
                        "name": "centre",
                        "x": 0,
                        "y": 0
                      },
                      "customCollisionMask": []
                    }
                  ]
                }
              ]
            }
          ]
        },
        {
          "name": "Level3Btn",
          "tags": "",
          "type": "Sprite",
          "updateIfNotVisible": false,
          "variables": [],
          "behaviors": [],
          "animations": [
            {
              "name": "Locked",
              "useMultipleDirections": false,
              "directions": [
                {
                  "looping": false,
                  "timeBetweenFrames": 0.08,
                  "sprites": [
                    {
                      "hasCustomCollisionMask": false,
                      "image": "images/btnbg-1.png",
                      "points": [],
                      "originPoint": {
                        "name": "origine",
                        "x": 0,
                        "y": 0
                      },
                      "centerPoint": {
                        "automatic": true,
                        "name": "centre",
                        "x": 0,
                        "y": 0
                      },
                      "customCollisionMask": []
                    }
                  ]
                }
              ]
            },
            {
              "name": "Unlocked",
              "useMultipleDirections": false,
              "directions": [
                {
                  "looping": false,
                  "timeBetweenFrames": 0.08,
                  "sprites": [
                    {
                      "hasCustomCollisionMask": false,
                      "image": "images/btnbg-2.png",
                      "points": [],
                      "originPoint": {
                        "name": "origine",
                        "x": 0,
                        "y": 0
                      },
                      "centerPoint": {
                        "automatic": true,
                        "name": "centre",
                        "x": 0,
                        "y": 0
                      },
                      "customCollisionMask": []
                    }
                  ]
                }
              ]
            }
          ]
        },
        {
          "name": "Level4Btn",
          "tags": "",
          "type": "Sprite",
          "updateIfNotVisible": false,
          "variables": [],
          "behaviors": [],
          "animations": [
            {
              "name": "Locked",
              "useMultipleDirections": false,
              "directions": [
                {
                  "looping": false,
                  "timeBetweenFrames": 0.08,
                  "sprites": [
                    {
                      "hasCustomCollisionMask": false,
                      "image": "images/btnbg-1.png",
                      "points": [],
                      "originPoint": {
                        "name": "origine",
                        "x": 0,
                        "y": 0
                      },
                      "centerPoint": {
                        "automatic": true,
                        "name": "centre",
                        "x": 0,
                        "y": 0
                      },
                      "customCollisionMask": []
                    }
                  ]
                }
              ]
            },
            {
              "name": "Unlocked",
              "useMultipleDirections": false,
              "directions": [
                {
                  "looping": false,
                  "timeBetweenFrames": 0.08,
                  "sprites": [
                    {
                      "hasCustomCollisionMask": false,
                      "image": "images/btnbg-2.png",
                      "points": [],
                      "originPoint": {
                        "name": "origine",
                        "x": 0,
                        "y": 0
                      },
                      "centerPoint": {
                        "automatic": true,
                        "name": "centre",
                        "x": 0,
                        "y": 0
                      },
                      "customCollisionMask": []
                    }
                  ]
                }
              ]
            }
          ]
        },
        {
          "name": "Level5Btn",
          "tags": "",
          "type": "Sprite",
          "updateIfNotVisible": false,
          "variables": [],
          "behaviors": [],
          "animations": [
            {
              "name": "Locked",
              "useMultipleDirections": false,
              "directions": [
                {
                  "looping": false,
                  "timeBetweenFrames": 0.08,
                  "sprites": [
                    {
                      "hasCustomCollisionMask": false,
                      "image": "images/btnbg-1.png",
                      "points": [],
                      "originPoint": {
                        "name": "origine",
                        "x": 0,
                        "y": 0
                      },
                      "centerPoint": {
                        "automatic": true,
                        "name": "centre",
                        "x": 0,
                        "y": 0
                      },
                      "customCollisionMask": []
                    }
                  ]
                }
              ]
            },
            {
              "name": "Unlocked",
              "useMultipleDirections": false,
              "directions": [
                {
                  "looping": false,
                  "timeBetweenFrames": 0.08,
                  "sprites": [
                    {
                      "hasCustomCollisionMask": false,
                      "image": "images/btnbg-2.png",
                      "points": [],
                      "originPoint": {
                        "name": "origine",
                        "x": 0,
                        "y": 0
                      },
                      "centerPoint": {
                        "automatic": true,
                        "name": "centre",
                        "x": 0,
                        "y": 0
                      },
                      "customCollisionMask": []
                    }
                  ]
                }
              ]
            }
          ]
        },
        {
          "name": "Level6Btn",
          "tags": "",
          "type": "Sprite",
          "updateIfNotVisible": false,
          "variables": [],
          "behaviors": [],
          "animations": [
            {
              "name": "Locked",
              "useMultipleDirections": false,
              "directions": [
                {
                  "looping": false,
                  "timeBetweenFrames": 0.08,
                  "sprites": [
                    {
                      "hasCustomCollisionMask": false,
                      "image": "images/btnbg-1.png",
                      "points": [],
                      "originPoint": {
                        "name": "origine",
                        "x": 0,
                        "y": 0
                      },
                      "centerPoint": {
                        "automatic": true,
                        "name": "centre",
                        "x": 0,
                        "y": 0
                      },
                      "customCollisionMask": []
                    }
                  ]
                }
              ]
            },
            {
              "name": "Unlocked",
              "useMultipleDirections": false,
              "directions": [
                {
                  "looping": false,
                  "timeBetweenFrames": 0.08,
                  "sprites": [
                    {
                      "hasCustomCollisionMask": false,
                      "image": "images/btnbg-2.png",
                      "points": [],
                      "originPoint": {
                        "name": "origine",
                        "x": 0,
                        "y": 0
                      },
                      "centerPoint": {
                        "automatic": true,
                        "name": "centre",
                        "x": 0,
                        "y": 0
                      },
                      "customCollisionMask": []
                    }
                  ]
                }
              ]
            }
          ]
        },
        {
          "name": "Level7Btn",
          "tags": "",
          "type": "Sprite",
          "updateIfNotVisible": false,
          "variables": [],
          "behaviors": [],
          "animations": [
            {
              "name": "Locked",
              "useMultipleDirections": false,
              "directions": [
                {
                  "looping": false,
                  "timeBetweenFrames": 0.08,
                  "sprites": [
                    {
                      "hasCustomCollisionMask": false,
                      "image": "images/btnbg-1.png",
                      "points": [],
                      "originPoint": {
                        "name": "origine",
                        "x": 0,
                        "y": 0
                      },
                      "centerPoint": {
                        "automatic": true,
                        "name": "centre",
                        "x": 0,
                        "y": 0
                      },
                      "customCollisionMask": []
                    }
                  ]
                }
              ]
            },
            {
              "name": "Unlocked",
              "useMultipleDirections": false,
              "directions": [
                {
                  "looping": false,
                  "timeBetweenFrames": 0.08,
                  "sprites": [
                    {
                      "hasCustomCollisionMask": false,
                      "image": "images/btnbg-2.png",
                      "points": [],
                      "originPoint": {
                        "name": "origine",
                        "x": 0,
                        "y": 0
                      },
                      "centerPoint": {
                        "automatic": true,
                        "name": "centre",
                        "x": 0,
                        "y": 0
                      },
                      "customCollisionMask": []
                    }
                  ]
                }
              ]
            }
          ]
        },
        {
          "name": "Level8Btn",
          "tags": "",
          "type": "Sprite",
          "updateIfNotVisible": false,
          "variables": [],
          "behaviors": [],
          "animations": [
            {
              "name": "Locked",
              "useMultipleDirections": false,
              "directions": [
                {
                  "looping": false,
                  "timeBetweenFrames": 0.08,
                  "sprites": [
                    {
                      "hasCustomCollisionMask": false,
                      "image": "images/btnbg-1.png",
                      "points": [],
                      "originPoint": {
                        "name": "origine",
                        "x": 0,
                        "y": 0
                      },
                      "centerPoint": {
                        "automatic": true,
                        "name": "centre",
                        "x": 0,
                        "y": 0
                      },
                      "customCollisionMask": []
                    }
                  ]
                }
              ]
            },
            {
              "name": "Unlocked",
              "useMultipleDirections": false,
              "directions": [
                {
                  "looping": false,
                  "timeBetweenFrames": 0.08,
                  "sprites": [
                    {
                      "hasCustomCollisionMask": false,
                      "image": "images/btnbg-2.png",
                      "points": [],
                      "originPoint": {
                        "name": "origine",
                        "x": 0,
                        "y": 0
                      },
                      "centerPoint": {
                        "automatic": true,
                        "name": "centre",
                        "x": 0,
                        "y": 0
                      },
                      "customCollisionMask": []
                    }
                  ]
                }
              ]
            }
          ]
        },
        {
          "bold": false,
          "italic": false,
          "name": "Level1BtnText",
          "smoothed": true,
          "tags": "",
          "type": "TextObject::Text",
          "underlined": false,
          "variables": [],
          "behaviors": [],
          "string": "1",
          "font": "",
          "characterSize": 40,
          "color": {
            "b": 0,
            "g": 0,
            "r": 203
          }
        },
        {
          "bold": false,
          "italic": false,
          "name": "Level2BtnText",
          "smoothed": true,
          "tags": "",
          "type": "TextObject::Text",
          "underlined": false,
          "variables": [],
          "behaviors": [],
          "string": "2",
          "font": "",
          "characterSize": 40,
          "color": {
            "b": 0,
            "g": 0,
            "r": 203
          }
        },
        {
          "bold": false,
          "italic": false,
          "name": "Level3BtnText",
          "smoothed": true,
          "tags": "",
          "type": "TextObject::Text",
          "underlined": false,
          "variables": [],
          "behaviors": [],
          "string": "3",
          "font": "",
          "characterSize": 40,
          "color": {
            "b": 0,
            "g": 0,
            "r": 203
          }
        },
        {
          "bold": false,
          "italic": false,
          "name": "Level4BtnText",
          "smoothed": true,
          "tags": "",
          "type": "TextObject::Text",
          "underlined": false,
          "variables": [],
          "behaviors": [],
          "string": "4",
          "font": "",
          "characterSize": 40,
          "color": {
            "b": 0,
            "g": 0,
            "r": 203
          }
        },
        {
          "bold": false,
          "italic": false,
          "name": "Level5BtnText",
          "smoothed": true,
          "tags": "",
          "type": "TextObject::Text",
          "underlined": false,
          "variables": [],
          "behaviors": [],
          "string": "5",
          "font": "",
          "characterSize": 40,
          "color": {
            "b": 0,
            "g": 0,
            "r": 203
          }
        },
        {
          "bold": false,
          "italic": false,
          "name": "Level6BtnText",
          "smoothed": true,
          "tags": "",
          "type": "TextObject::Text",
          "underlined": false,
          "variables": [],
          "behaviors": [],
          "string": "6",
          "font": "",
          "characterSize": 40,
          "color": {
            "b": 0,
            "g": 0,
            "r": 203
          }
        },
        {
          "bold": false,
          "italic": false,
          "name": "Level7BtnText",
          "smoothed": true,
          "tags": "",
          "type": "TextObject::Text",
          "underlined": false,
          "variables": [],
          "behaviors": [],
          "string": "7",
          "font": "",
          "characterSize": 40,
          "color": {
            "b": 0,
            "g": 0,
            "r": 203
          }
        },
        {
          "bold": false,
          "italic": false,
          "name": "Level8BtnText",
          "smoothed": true,
          "tags": "",
          "type": "TextObject::Text",
          "underlined": false,
          "variables": [],
          "behaviors": [],
          "string": "8",
          "font": "",
          "characterSize": 40,
          "color": {
            "b": 0,
            "g": 0,
            "r": 203
          }
        },
        {
          "bold": false,
          "italic": false,
          "name": "Title",
          "smoothed": true,
          "tags": "",
          "type": "TextObject::Text",
          "underlined": false,
          "variables": [],
          "behaviors": [],
          "string": "Level Selection",
          "font": "",
          "characterSize": 50,
          "color": {
            "b": 0,
            "g": 0,
            "r": 0
          }
        }
      ],
      "events": [
        {
          "disabled": false,
          "folded": false,
          "type": "BuiltinCommonInstructions::Comment",
          "color": {
            "b": 109,
            "g": 230,
            "r": 255,
            "textB": 0,
            "textG": 0,
            "textR": 0
          },
          "comment": "for more examples and templates visit gametemplates.itch.io",
          "comment2": ""
        },
        {
          "colorB": 228,
          "colorG": 176,
          "colorR": 74,
          "creationTime": 0,
          "disabled": false,
          "folded": true,
          "name": "Initialize",
          "source": "",
          "type": "BuiltinCommonInstructions::Group",
          "events": [
            {
              "disabled": false,
              "folded": false,
              "type": "BuiltinCommonInstructions::Standard",
              "conditions": [
                {
                  "type": {
                    "inverted": false,
                    "value": "DepartScene"
                  },
                  "parameters": [
                    ""
                  ],
                  "subInstructions": []
                }
              ],
              "actions": [],
              "events": [
                {
                  "disabled": false,
                  "folded": false,
                  "type": "BuiltinCommonInstructions::Comment",
                  "color": {
                    "b": 109,
                    "g": 230,
                    "r": 255,
                    "textB": 0,
                    "textG": 0,
                    "textR": 0
                  },
                  "comment": "if the status of level1 does not exist in storage, that indicates this is the first time we run the game\nLock all level buttons except level1 and write these values in to storage",
                  "comment2": ""
                },
                {
                  "disabled": false,
                  "folded": false,
                  "type": "BuiltinCommonInstructions::Standard",
                  "conditions": [
                    {
                      "type": {
                        "inverted": true,
                        "value": "GroupExists"
                      },
                      "parameters": [
                        "\"LevelStatus\"",
                        "\"Level1\""
                      ],
                      "subInstructions": []
                    }
                  ],
                  "actions": [],
                  "events": [
                    {
                      "disabled": false,
                      "folded": false,
                      "type": "BuiltinCommonInstructions::Standard",
                      "conditions": [],
                      "actions": [
                        {
                          "type": {
                            "inverted": false,
                            "value": "EcrireFichierTxt"
                          },
                          "parameters": [
                            "\"LevelStatus\"",
                            "\"Level1\"",
                            "\"Unlocked\""
                          ],
                          "subInstructions": []
                        },
                        {
                          "type": {
                            "inverted": false,
                            "value": "EcrireFichierTxt"
                          },
                          "parameters": [
                            "\"LevelStatus\"",
                            "\"Level2\"",
                            "\"Locked\""
                          ],
                          "subInstructions": []
                        },
                        {
                          "type": {
                            "inverted": false,
                            "value": "EcrireFichierTxt"
                          },
                          "parameters": [
                            "\"LevelStatus\"",
                            "\"Level3\"",
                            "\"Locked\""
                          ],
                          "subInstructions": []
                        },
                        {
                          "type": {
                            "inverted": false,
                            "value": "EcrireFichierTxt"
                          },
                          "parameters": [
                            "\"LevelStatus\"",
                            "\"Level4\"",
                            "\"Locked\""
                          ],
                          "subInstructions": []
                        },
                        {
                          "type": {
                            "inverted": false,
                            "value": "EcrireFichierTxt"
                          },
                          "parameters": [
                            "\"LevelStatus\"",
                            "\"Level5\"",
                            "\"Locked\""
                          ],
                          "subInstructions": []
                        },
                        {
                          "type": {
                            "inverted": false,
                            "value": "EcrireFichierTxt"
                          },
                          "parameters": [
                            "\"LevelStatus\"",
                            "\"Level6\"",
                            "\"Locked\""
                          ],
                          "subInstructions": []
                        },
                        {
                          "type": {
                            "inverted": false,
                            "value": "EcrireFichierTxt"
                          },
                          "parameters": [
                            "\"LevelStatus\"",
                            "\"Level7\"",
                            "\"Locked\""
                          ],
                          "subInstructions": []
                        },
                        {
                          "type": {
                            "inverted": false,
                            "value": "EcrireFichierTxt"
                          },
                          "parameters": [
                            "\"LevelStatus\"",
                            "\"Level8\"",
                            "\"Locked\""
                          ],
                          "subInstructions": []
                        }
                      ],
                      "events": []
                    }
                  ]
                },
                {
                  "disabled": false,
                  "folded": false,
                  "type": "BuiltinCommonInstructions::Comment",
                  "color": {
                    "b": 109,
                    "g": 230,
                    "r": 255,
                    "textB": 0,
                    "textG": 0,
                    "textR": 0
                  },
                  "comment": "if the status of level1 exist in storage, we should have this info for all level buttons in storage\nread these values from storage and store them inside object variables for each button object",
                  "comment2": ""
                },
                {
                  "disabled": false,
                  "folded": false,
                  "type": "BuiltinCommonInstructions::Standard",
                  "conditions": [
                    {
                      "type": {
                        "inverted": false,
                        "value": "GroupExists"
                      },
                      "parameters": [
                        "\"LevelStatus\"",
                        "\"Level1\""
                      ],
                      "subInstructions": []
                    }
                  ],
                  "actions": [],
                  "events": [
                    {
                      "disabled": false,
                      "folded": false,
                      "type": "BuiltinCommonInstructions::Standard",
                      "conditions": [],
                      "actions": [
                        {
                          "type": {
                            "inverted": false,
                            "value": "LireFichierTxt"
                          },
                          "parameters": [
                            "\"LevelStatus\"",
                            "\"Level1\"",
                            "",
                            "LoadStatus"
                          ],
                          "subInstructions": []
                        },
                        {
                          "type": {
                            "inverted": false,
                            "value": "ModVarObjetTxt"
                          },
                          "parameters": [
                            "Level1Btn",
                            "status",
                            "=",
                            "VariableString(LoadStatus)"
                          ],
                          "subInstructions": []
                        },
                        {
                          "type": {
                            "inverted": false,
                            "value": "LireFichierTxt"
                          },
                          "parameters": [
                            "\"LevelStatus\"",
                            "\"Level2\"",
                            "",
                            "LoadStatus"
                          ],
                          "subInstructions": []
                        },
                        {
                          "type": {
                            "inverted": false,
                            "value": "ModVarObjetTxt"
                          },
                          "parameters": [
                            "Level2Btn",
                            "status",
                            "=",
                            "VariableString(LoadStatus)"
                          ],
                          "subInstructions": []
                        },
                        {
                          "type": {
                            "inverted": false,
                            "value": "LireFichierTxt"
                          },
                          "parameters": [
                            "\"LevelStatus\"",
                            "\"Level3\"",
                            "",
                            "LoadStatus"
                          ],
                          "subInstructions": []
                        },
                        {
                          "type": {
                            "inverted": false,
                            "value": "ModVarObjetTxt"
                          },
                          "parameters": [
                            "Level3Btn",
                            "status",
                            "=",
                            "VariableString(LoadStatus)"
                          ],
                          "subInstructions": []
                        },
                        {
                          "type": {
                            "inverted": false,
                            "value": "LireFichierTxt"
                          },
                          "parameters": [
                            "\"LevelStatus\"",
                            "\"Level4\"",
                            "",
                            "LoadStatus"
                          ],
                          "subInstructions": []
                        },
                        {
                          "type": {
                            "inverted": false,
                            "value": "ModVarObjetTxt"
                          },
                          "parameters": [
                            "Level4Btn",
                            "status",
                            "=",
                            "VariableString(LoadStatus)"
                          ],
                          "subInstructions": []
                        },
                        {
                          "type": {
                            "inverted": false,
                            "value": "LireFichierTxt"
                          },
                          "parameters": [
                            "\"LevelStatus\"",
                            "\"Level5\"",
                            "",
                            "LoadStatus"
                          ],
                          "subInstructions": []
                        },
                        {
                          "type": {
                            "inverted": false,
                            "value": "ModVarObjetTxt"
                          },
                          "parameters": [
                            "Level5Btn",
                            "status",
                            "=",
                            "VariableString(LoadStatus)"
                          ],
                          "subInstructions": []
                        },
                        {
                          "type": {
                            "inverted": false,
                            "value": "LireFichierTxt"
                          },
                          "parameters": [
                            "\"LevelStatus\"",
                            "\"Level6\"",
                            "",
                            "LoadStatus"
                          ],
                          "subInstructions": []
                        },
                        {
                          "type": {
                            "inverted": false,
                            "value": "ModVarObjetTxt"
                          },
                          "parameters": [
                            "Level6Btn",
                            "status",
                            "=",
                            "VariableString(LoadStatus)"
                          ],
                          "subInstructions": []
                        },
                        {
                          "type": {
                            "inverted": false,
                            "value": "LireFichierTxt"
                          },
                          "parameters": [
                            "\"LevelStatus\"",
                            "\"Level7\"",
                            "",
                            "LoadStatus"
                          ],
                          "subInstructions": []
                        },
                        {
                          "type": {
                            "inverted": false,
                            "value": "ModVarObjetTxt"
                          },
                          "parameters": [
                            "Level7Btn",
                            "status",
                            "=",
                            "VariableString(LoadStatus)"
                          ],
                          "subInstructions": []
                        },
                        {
                          "type": {
                            "inverted": false,
                            "value": "LireFichierTxt"
                          },
                          "parameters": [
                            "\"LevelStatus\"",
                            "\"Level8\"",
                            "",
                            "LoadStatus"
                          ],
                          "subInstructions": []
                        },
                        {
                          "type": {
                            "inverted": false,
                            "value": "ModVarObjetTxt"
                          },
                          "parameters": [
                            "Level8Btn",
                            "status",
                            "=",
                            "VariableString(LoadStatus)"
                          ],
                          "subInstructions": []
                        }
                      ],
                      "events": []
                    }
                  ]
                }
              ]
            },
            {
              "disabled": false,
              "folded": false,
              "type": "BuiltinCommonInstructions::Comment",
              "color": {
                "b": 109,
                "g": 230,
                "r": 255,
                "textB": 0,
                "textG": 0,
                "textR": 0
              },
              "comment": "all button stored inside a group\nset their animation using the object variable to display their status\nthe animation name is the same as the value",
              "comment2": ""
            },
            {
              "disabled": false,
              "folded": false,
              "type": "BuiltinCommonInstructions::Standard",
              "conditions": [],
              "actions": [
                {
                  "type": {
                    "inverted": false,
                    "value": "SetAnimationName"
                  },
                  "parameters": [
                    "LevelButtons",
                    "LevelButtons.VariableString(status)"
                  ],
                  "subInstructions": []
                }
              ],
              "events": []
            }
          ],
          "parameters": []
        },
        {
          "colorB": 228,
          "colorG": 176,
          "colorR": 74,
          "creationTime": 0,
          "disabled": false,
          "folded": true,
          "name": "Open levels",
          "source": "",
          "type": "BuiltinCommonInstructions::Group",
          "events": [
            {
              "disabled": false,
              "folded": false,
              "type": "BuiltinCommonInstructions::Comment",
              "color": {
                "b": 109,
                "g": 230,
                "r": 255,
                "textB": 0,
                "textG": 0,
                "textR": 0
              },
              "comment": "if touch or left mouse button is down and mouse/touch is on level button and the variable 'status' of the object is \"Unlocked\", go to that level\nif status is 'Locked', do nothing",
              "comment2": ""
            },
            {
              "disabled": false,
              "folded": false,
              "type": "BuiltinCommonInstructions::Standard",
              "conditions": [
                {
                  "type": {
                    "inverted": false,
                    "value": "SourisBouton"
                  },
                  "parameters": [
                    "",
                    "Left"
                  ],
                  "subInstructions": []
                },
                {
                  "type": {
                    "inverted": false,
                    "value": "BuiltinCommonInstructions::Once"
                  },
                  "parameters": [],
                  "subInstructions": []
                }
              ],
              "actions": [],
              "events": [
                {
                  "disabled": false,
                  "folded": false,
                  "type": "BuiltinCommonInstructions::Standard",
                  "conditions": [
                    {
                      "type": {
                        "inverted": false,
                        "value": "SourisSurObjet"
                      },
                      "parameters": [
                        "Level1Btn",
                        "",
                        "",
                        ""
                      ],
                      "subInstructions": []
                    },
                    {
                      "type": {
                        "inverted": false,
                        "value": "VarObjetTxt"
                      },
                      "parameters": [
                        "Level1Btn",
                        "status",
                        "=",
                        "\"Unlocked\""
                      ],
                      "subInstructions": []
                    }
                  ],
                  "actions": [
                    {
                      "type": {
                        "inverted": false,
                        "value": "Scene"
                      },
                      "parameters": [
                        "",
                        "\"Level1\"",
                        "yes"
                      ],
                      "subInstructions": []
                    }
                  ],
                  "events": []
                },
                {
                  "disabled": false,
                  "folded": false,
                  "type": "BuiltinCommonInstructions::Standard",
                  "conditions": [
                    {
                      "type": {
                        "inverted": false,
                        "value": "SourisSurObjet"
                      },
                      "parameters": [
                        "Level2Btn",
                        "",
                        "",
                        ""
                      ],
                      "subInstructions": []
                    },
                    {
                      "type": {
                        "inverted": false,
                        "value": "VarObjetTxt"
                      },
                      "parameters": [
                        "Level2Btn",
                        "status",
                        "=",
                        "\"Unlocked\""
                      ],
                      "subInstructions": []
                    }
                  ],
                  "actions": [
                    {
                      "type": {
                        "inverted": false,
                        "value": "Scene"
                      },
                      "parameters": [
                        "",
                        "\"Level2\"",
                        "yes"
                      ],
                      "subInstructions": []
                    }
                  ],
                  "events": []
                },
                {
                  "disabled": false,
                  "folded": false,
                  "type": "BuiltinCommonInstructions::Standard",
                  "conditions": [
                    {
                      "type": {
                        "inverted": false,
                        "value": "SourisSurObjet"
                      },
                      "parameters": [
                        "Level3Btn",
                        "",
                        "",
                        ""
                      ],
                      "subInstructions": []
                    },
                    {
                      "type": {
                        "inverted": false,
                        "value": "VarObjetTxt"
                      },
                      "parameters": [
                        "Level3Btn",
                        "status",
                        "=",
                        "\"Unlocked\""
                      ],
                      "subInstructions": []
                    }
                  ],
                  "actions": [
                    {
                      "type": {
                        "inverted": false,
                        "value": "Scene"
                      },
                      "parameters": [
                        "",
                        "\"Level3\"",
                        "yes"
                      ],
                      "subInstructions": []
                    }
                  ],
                  "events": []
                },
                {
                  "disabled": false,
                  "folded": false,
                  "type": "BuiltinCommonInstructions::Standard",
                  "conditions": [
                    {
                      "type": {
                        "inverted": false,
                        "value": "SourisSurObjet"
                      },
                      "parameters": [
                        "Level4Btn",
                        "",
                        "",
                        ""
                      ],
                      "subInstructions": []
                    },
                    {
                      "type": {
                        "inverted": false,
                        "value": "VarObjetTxt"
                      },
                      "parameters": [
                        "Level4Btn",
                        "status",
                        "=",
                        "\"Unlocked\""
                      ],
                      "subInstructions": []
                    }
                  ],
                  "actions": [
                    {
                      "type": {
                        "inverted": false,
                        "value": "Scene"
                      },
                      "parameters": [
                        "",
                        "\"Level4\"",
                        "yes"
                      ],
                      "subInstructions": []
                    }
                  ],
                  "events": []
                },
                {
                  "disabled": false,
                  "folded": false,
                  "type": "BuiltinCommonInstructions::Standard",
                  "conditions": [
                    {
                      "type": {
                        "inverted": false,
                        "value": "SourisSurObjet"
                      },
                      "parameters": [
                        "Level5Btn",
                        "",
                        "",
                        ""
                      ],
                      "subInstructions": []
                    },
                    {
                      "type": {
                        "inverted": false,
                        "value": "VarObjetTxt"
                      },
                      "parameters": [
                        "Level5Btn",
                        "status",
                        "=",
                        "\"Unlocked\""
                      ],
                      "subInstructions": []
                    }
                  ],
                  "actions": [
                    {
                      "type": {
                        "inverted": false,
                        "value": "Scene"
                      },
                      "parameters": [
                        "",
                        "\"Level5\"",
                        "yes"
                      ],
                      "subInstructions": []
                    }
                  ],
                  "events": []
                },
                {
                  "disabled": false,
                  "folded": false,
                  "type": "BuiltinCommonInstructions::Standard",
                  "conditions": [
                    {
                      "type": {
                        "inverted": false,
                        "value": "SourisSurObjet"
                      },
                      "parameters": [
                        "Level6Btn",
                        "",
                        "",
                        ""
                      ],
                      "subInstructions": []
                    },
                    {
                      "type": {
                        "inverted": false,
                        "value": "VarObjetTxt"
                      },
                      "parameters": [
                        "Level6Btn",
                        "status",
                        "=",
                        "\"Unlocked\""
                      ],
                      "subInstructions": []
                    }
                  ],
                  "actions": [
                    {
                      "type": {
                        "inverted": false,
                        "value": "Scene"
                      },
                      "parameters": [
                        "",
                        "\"Level6\"",
                        "yes"
                      ],
                      "subInstructions": []
                    }
                  ],
                  "events": []
                },
                {
                  "disabled": false,
                  "folded": false,
                  "type": "BuiltinCommonInstructions::Standard",
                  "conditions": [
                    {
                      "type": {
                        "inverted": false,
                        "value": "SourisSurObjet"
                      },
                      "parameters": [
                        "Level7Btn",
                        "",
                        "",
                        ""
                      ],
                      "subInstructions": []
                    },
                    {
                      "type": {
                        "inverted": false,
                        "value": "VarObjetTxt"
                      },
                      "parameters": [
                        "Level7Btn",
                        "status",
                        "=",
                        "\"Unlocked\""
                      ],
                      "subInstructions": []
                    }
                  ],
                  "actions": [
                    {
                      "type": {
                        "inverted": false,
                        "value": "Scene"
                      },
                      "parameters": [
                        "",
                        "\"Level7\"",
                        "yes"
                      ],
                      "subInstructions": []
                    }
                  ],
                  "events": []
                },
                {
                  "disabled": false,
                  "folded": false,
                  "type": "BuiltinCommonInstructions::Standard",
                  "conditions": [
                    {
                      "type": {
                        "inverted": false,
                        "value": "SourisSurObjet"
                      },
                      "parameters": [
                        "Level8Btn",
                        "",
                        "",
                        ""
                      ],
                      "subInstructions": []
                    },
                    {
                      "type": {
                        "inverted": false,
                        "value": "VarObjetTxt"
                      },
                      "parameters": [
                        "Level8Btn",
                        "status",
                        "=",
                        "\"Unlocked\""
                      ],
                      "subInstructions": []
                    }
                  ],
                  "actions": [
                    {
                      "type": {
                        "inverted": false,
                        "value": "Scene"
                      },
                      "parameters": [
                        "",
                        "\"Level8\"",
                        "yes"
                      ],
                      "subInstructions": []
                    }
                  ],
                  "events": []
                }
              ]
            }
          ],
          "parameters": []
        }
      ],
      "layers": [
        {
          "name": "",
          "visibility": true,
          "cameras": [
            {
              "defaultSize": true,
              "defaultViewport": true,
              "height": 0,
              "viewportBottom": 1,
              "viewportLeft": 0,
              "viewportRight": 1,
              "viewportTop": 0,
              "width": 0
            }
          ],
          "effects": []
        }
      ],
      "behaviorsSharedData": []
    },
    {
      "b": 209,
      "disableInputWhenNotFocused": true,
      "mangledName": "Level1",
      "name": "Level1",
      "oglFOV": 90,
      "oglZFar": 500,
      "oglZNear": 1,
      "r": 209,
      "standardSortMethod": true,
      "stopSoundsOnStartup": true,
      "title": "",
      "v": 209,
      "uiSettings": {
        "grid": false,
        "gridB": 255,
        "gridG": 180,
        "gridHeight": 32,
        "gridOffsetX": 0,
        "gridOffsetY": 0,
        "gridR": 158,
        "gridWidth": 32,
        "snap": true,
        "windowMask": false,
        "zoomFactor": 1
      },
      "objectsGroups": [],
      "variables": [],
      "instances": [
        {
          "angle": 0,
          "customSize": false,
          "height": 0,
          "layer": "",
          "locked": false,
          "name": "Title",
<<<<<<< HEAD
          "persistentUuid": "08665bc7-d566-45c0-a302-21b4719b849b",
=======
          "persistentUuid": "c2a920e4-146f-4043-a2f6-c9873ea56e8d",
>>>>>>> 2762329d
          "width": 0,
          "x": 36,
          "y": 91,
          "zOrder": 1,
          "numberProperties": [],
          "stringProperties": [],
          "initialVariables": []
        },
        {
          "angle": 0,
          "customSize": true,
          "height": 56,
          "layer": "",
          "locked": false,
          "name": "LevelSelectionBtn",
<<<<<<< HEAD
          "persistentUuid": "b9b20db5-e0bf-43d0-8519-ef76ba9c4510",
=======
          "persistentUuid": "a9950796-a8f8-4e71-a6d3-8a34ffc55b49",
>>>>>>> 2762329d
          "width": 244,
          "x": 268,
          "y": 291,
          "zOrder": 2,
          "numberProperties": [],
          "stringProperties": [],
          "initialVariables": []
        },
        {
          "angle": 0,
          "customSize": false,
          "height": 0,
          "layer": "",
          "locked": false,
          "name": "LevelSelectionText",
<<<<<<< HEAD
          "persistentUuid": "f92b869b-adf0-43d1-9f75-f7d6543e7fe3",
=======
          "persistentUuid": "3409b732-d9e4-4b44-832e-20763a5ae8e5",
>>>>>>> 2762329d
          "width": 0,
          "x": 284,
          "y": 308,
          "zOrder": 3,
          "numberProperties": [],
          "stringProperties": [],
          "initialVariables": []
        }
      ],
      "objects": [
        {
          "bold": false,
          "italic": false,
          "name": "Title",
          "smoothed": true,
          "tags": "",
          "type": "TextObject::Text",
          "underlined": false,
          "variables": [],
          "behaviors": [],
          "string": "Well Done! You have completed the level.",
          "font": "",
          "characterSize": 40,
          "color": {
            "b": 0,
            "g": 0,
            "r": 0
          }
        },
        {
          "name": "LevelSelectionBtn",
          "tags": "",
          "type": "Sprite",
          "updateIfNotVisible": false,
          "variables": [],
          "behaviors": [],
          "animations": [
            {
              "name": "",
              "useMultipleDirections": false,
              "directions": [
                {
                  "looping": false,
                  "timeBetweenFrames": 0.08,
                  "sprites": [
                    {
                      "hasCustomCollisionMask": false,
                      "image": "images/btnbg-2.png",
                      "points": [],
                      "originPoint": {
                        "name": "origine",
                        "x": 0,
                        "y": 0
                      },
                      "centerPoint": {
                        "automatic": true,
                        "name": "centre",
                        "x": 0,
                        "y": 0
                      },
                      "customCollisionMask": []
                    }
                  ]
                }
              ]
            }
          ]
        },
        {
          "bold": false,
          "italic": false,
          "name": "LevelSelectionText",
          "smoothed": true,
          "tags": "",
          "type": "TextObject::Text",
          "underlined": false,
          "variables": [],
          "behaviors": [],
          "string": "Back to Level Selection",
          "font": "",
          "characterSize": 20,
          "color": {
            "b": 255,
            "g": 255,
            "r": 255
          }
        }
      ],
      "events": [
        {
          "disabled": false,
          "folded": false,
          "type": "BuiltinCommonInstructions::Comment",
          "color": {
            "b": 109,
            "g": 230,
            "r": 255,
            "textB": 0,
            "textG": 0,
            "textR": 0
          },
          "comment": "we have completed the game, unlock the next level and write it in to storage so when we go back to level selection, it is going to read the new value from storage and we should have the next level unlocked",
          "comment2": ""
        },
        {
          "disabled": false,
          "folded": false,
          "type": "BuiltinCommonInstructions::Standard",
          "conditions": [
            {
              "type": {
                "inverted": false,
                "value": "DepartScene"
              },
              "parameters": [
                ""
              ],
              "subInstructions": []
            }
          ],
          "actions": [],
          "events": [
            {
              "disabled": false,
              "folded": false,
              "type": "BuiltinCommonInstructions::Standard",
              "conditions": [],
              "actions": [
                {
                  "type": {
                    "inverted": false,
                    "value": "EcrireFichierTxt"
                  },
                  "parameters": [
                    "\"LevelStatus\"",
                    "\"Level2\"",
                    "\"Unlocked\""
                  ],
                  "subInstructions": []
                }
              ],
              "events": []
            }
          ]
        },
        {
          "disabled": false,
          "folded": false,
          "type": "BuiltinCommonInstructions::Comment",
          "color": {
            "b": 109,
            "g": 230,
            "r": 255,
            "textB": 0,
            "textG": 0,
            "textR": 0
          },
          "comment": "if button is pressed, go back to level selection",
          "comment2": ""
        },
        {
          "disabled": false,
          "folded": false,
          "type": "BuiltinCommonInstructions::Standard",
          "conditions": [
            {
              "type": {
                "inverted": false,
                "value": "SourisBouton"
              },
              "parameters": [
                "",
                "Left"
              ],
              "subInstructions": []
            },
            {
              "type": {
                "inverted": false,
                "value": "BuiltinCommonInstructions::Once"
              },
              "parameters": [],
              "subInstructions": []
            }
          ],
          "actions": [],
          "events": [
            {
              "disabled": false,
              "folded": false,
              "type": "BuiltinCommonInstructions::Standard",
              "conditions": [
                {
                  "type": {
                    "inverted": false,
                    "value": "SourisSurObjet"
                  },
                  "parameters": [
                    "LevelSelectionBtn",
                    "",
                    "",
                    ""
                  ],
                  "subInstructions": []
                }
              ],
              "actions": [
                {
                  "type": {
                    "inverted": false,
                    "value": "Scene"
                  },
                  "parameters": [
                    "",
                    "\"LevelSelection\"",
                    "yes"
                  ],
                  "subInstructions": []
                }
              ],
              "events": []
            }
          ]
        }
      ],
      "layers": [
        {
          "name": "",
          "visibility": true,
          "cameras": [
            {
              "defaultSize": true,
              "defaultViewport": true,
              "height": 0,
              "viewportBottom": 1,
              "viewportLeft": 0,
              "viewportRight": 1,
              "viewportTop": 0,
              "width": 0
            }
          ],
          "effects": []
        }
      ],
      "behaviorsSharedData": []
    },
    {
      "b": 209,
      "disableInputWhenNotFocused": true,
      "mangledName": "Level2",
      "name": "Level2",
      "oglFOV": 90,
      "oglZFar": 500,
      "oglZNear": 1,
      "r": 209,
      "standardSortMethod": true,
      "stopSoundsOnStartup": true,
      "title": "",
      "v": 209,
      "uiSettings": {
        "grid": false,
        "gridB": 255,
        "gridG": 180,
        "gridHeight": 32,
        "gridOffsetX": 0,
        "gridOffsetY": 0,
        "gridR": 158,
        "gridWidth": 32,
        "snap": true,
        "windowMask": false,
        "zoomFactor": 1
      },
      "objectsGroups": [],
      "variables": [],
      "instances": [
        {
          "angle": 0,
          "customSize": false,
          "height": 0,
          "layer": "",
          "locked": false,
          "name": "Title",
<<<<<<< HEAD
          "persistentUuid": "98f6883c-8df1-405f-bddb-766259185672",
=======
          "persistentUuid": "87293d92-9471-4be9-a8eb-3c55d7fdd546",
>>>>>>> 2762329d
          "width": 0,
          "x": 36,
          "y": 91,
          "zOrder": 1,
          "numberProperties": [],
          "stringProperties": [],
          "initialVariables": []
        },
        {
          "angle": 0,
          "customSize": true,
          "height": 56,
          "layer": "",
          "locked": false,
          "name": "LevelSelectionBtn",
<<<<<<< HEAD
          "persistentUuid": "11542eee-202a-4d37-9ba3-8df3a5168c04",
=======
          "persistentUuid": "f32b1008-eeac-4331-88d6-0443dc4ecc22",
>>>>>>> 2762329d
          "width": 244,
          "x": 268,
          "y": 291,
          "zOrder": 2,
          "numberProperties": [],
          "stringProperties": [],
          "initialVariables": []
        },
        {
          "angle": 0,
          "customSize": false,
          "height": 0,
          "layer": "",
          "locked": false,
          "name": "LevelSelectionText",
<<<<<<< HEAD
          "persistentUuid": "56af0de8-14f7-48e5-829e-b84a90af9c3a",
=======
          "persistentUuid": "074bfce2-003f-4b70-bb20-949c10848b55",
>>>>>>> 2762329d
          "width": 0,
          "x": 284,
          "y": 308,
          "zOrder": 3,
          "numberProperties": [],
          "stringProperties": [],
          "initialVariables": []
        }
      ],
      "objects": [
        {
          "bold": false,
          "italic": false,
          "name": "Title",
          "smoothed": true,
          "tags": "",
          "type": "TextObject::Text",
          "underlined": false,
          "variables": [],
          "behaviors": [],
          "string": "Well Done! You have completed the level.",
          "font": "",
          "characterSize": 40,
          "color": {
            "b": 0,
            "g": 0,
            "r": 0
          }
        },
        {
          "name": "LevelSelectionBtn",
          "tags": "",
          "type": "Sprite",
          "updateIfNotVisible": false,
          "variables": [],
          "behaviors": [],
          "animations": [
            {
              "name": "",
              "useMultipleDirections": false,
              "directions": [
                {
                  "looping": false,
                  "timeBetweenFrames": 0.08,
                  "sprites": [
                    {
                      "hasCustomCollisionMask": false,
                      "image": "images/btnbg-2.png",
                      "points": [],
                      "originPoint": {
                        "name": "origine",
                        "x": 0,
                        "y": 0
                      },
                      "centerPoint": {
                        "automatic": true,
                        "name": "centre",
                        "x": 0,
                        "y": 0
                      },
                      "customCollisionMask": []
                    }
                  ]
                }
              ]
            }
          ]
        },
        {
          "bold": false,
          "italic": false,
          "name": "LevelSelectionText",
          "smoothed": true,
          "tags": "",
          "type": "TextObject::Text",
          "underlined": false,
          "variables": [],
          "behaviors": [],
          "string": "Back to Level Selection",
          "font": "",
          "characterSize": 20,
          "color": {
            "b": 255,
            "g": 255,
            "r": 255
          }
        }
      ],
      "events": [
        {
          "disabled": false,
          "folded": false,
          "type": "BuiltinCommonInstructions::Comment",
          "color": {
            "b": 109,
            "g": 230,
            "r": 255,
            "textB": 0,
            "textG": 0,
            "textR": 0
          },
          "comment": "we have completed the game, unlock the next level and write it in to storage so when we go back to level selection, it is going to read the new value from storage and we should have the next level unlocked",
          "comment2": ""
        },
        {
          "disabled": false,
          "folded": false,
          "type": "BuiltinCommonInstructions::Standard",
          "conditions": [
            {
              "type": {
                "inverted": false,
                "value": "DepartScene"
              },
              "parameters": [
                ""
              ],
              "subInstructions": []
            }
          ],
          "actions": [],
          "events": [
            {
              "disabled": false,
              "folded": false,
              "type": "BuiltinCommonInstructions::Standard",
              "conditions": [],
              "actions": [
                {
                  "type": {
                    "inverted": false,
                    "value": "EcrireFichierTxt"
                  },
                  "parameters": [
                    "\"LevelStatus\"",
                    "\"Level3\"",
                    "\"Unlocked\""
                  ],
                  "subInstructions": []
                }
              ],
              "events": []
            }
          ]
        },
        {
          "disabled": false,
          "folded": false,
          "type": "BuiltinCommonInstructions::Comment",
          "color": {
            "b": 109,
            "g": 230,
            "r": 255,
            "textB": 0,
            "textG": 0,
            "textR": 0
          },
          "comment": "if button is pressed, go back to level selection",
          "comment2": ""
        },
        {
          "disabled": false,
          "folded": false,
          "type": "BuiltinCommonInstructions::Standard",
          "conditions": [
            {
              "type": {
                "inverted": false,
                "value": "SourisBouton"
              },
              "parameters": [
                "",
                "Left"
              ],
              "subInstructions": []
            },
            {
              "type": {
                "inverted": false,
                "value": "BuiltinCommonInstructions::Once"
              },
              "parameters": [],
              "subInstructions": []
            }
          ],
          "actions": [],
          "events": [
            {
              "disabled": false,
              "folded": false,
              "type": "BuiltinCommonInstructions::Standard",
              "conditions": [
                {
                  "type": {
                    "inverted": false,
                    "value": "SourisSurObjet"
                  },
                  "parameters": [
                    "LevelSelectionBtn",
                    "",
                    "",
                    ""
                  ],
                  "subInstructions": []
                }
              ],
              "actions": [
                {
                  "type": {
                    "inverted": false,
                    "value": "Scene"
                  },
                  "parameters": [
                    "",
                    "\"LevelSelection\"",
                    "yes"
                  ],
                  "subInstructions": []
                }
              ],
              "events": []
            }
          ]
        }
      ],
      "layers": [
        {
          "name": "",
          "visibility": true,
          "cameras": [
            {
              "defaultSize": true,
              "defaultViewport": true,
              "height": 0,
              "viewportBottom": 1,
              "viewportLeft": 0,
              "viewportRight": 1,
              "viewportTop": 0,
              "width": 0
            }
          ],
          "effects": []
        }
      ],
      "behaviorsSharedData": []
    },
    {
      "b": 209,
      "disableInputWhenNotFocused": true,
      "mangledName": "Level3",
      "name": "Level3",
      "oglFOV": 90,
      "oglZFar": 500,
      "oglZNear": 1,
      "r": 209,
      "standardSortMethod": true,
      "stopSoundsOnStartup": true,
      "title": "",
      "v": 209,
      "uiSettings": {
        "grid": false,
        "gridB": 255,
        "gridG": 180,
        "gridHeight": 32,
        "gridOffsetX": 0,
        "gridOffsetY": 0,
        "gridR": 158,
        "gridWidth": 32,
        "snap": true,
        "windowMask": false,
        "zoomFactor": 1
      },
      "objectsGroups": [],
      "variables": [],
      "instances": [
        {
          "angle": 0,
          "customSize": false,
          "height": 0,
          "layer": "",
          "locked": false,
          "name": "Title",
<<<<<<< HEAD
          "persistentUuid": "7a05a217-5b65-4c17-b75c-47ba88532124",
=======
          "persistentUuid": "0ff799e2-ed48-44b6-ad61-72b9d6fbb731",
>>>>>>> 2762329d
          "width": 0,
          "x": 36,
          "y": 91,
          "zOrder": 1,
          "numberProperties": [],
          "stringProperties": [],
          "initialVariables": []
        },
        {
          "angle": 0,
          "customSize": true,
          "height": 56,
          "layer": "",
          "locked": false,
          "name": "LevelSelectionBtn",
<<<<<<< HEAD
          "persistentUuid": "2afa18a1-30e3-467c-90ad-5bb725e4059b",
=======
          "persistentUuid": "87964e08-c10f-431f-aef7-baf1e7a2c8e9",
>>>>>>> 2762329d
          "width": 244,
          "x": 268,
          "y": 291,
          "zOrder": 2,
          "numberProperties": [],
          "stringProperties": [],
          "initialVariables": []
        },
        {
          "angle": 0,
          "customSize": false,
          "height": 0,
          "layer": "",
          "locked": false,
          "name": "LevelSelectionText",
<<<<<<< HEAD
          "persistentUuid": "280dd6fe-31c1-4173-8823-9b61bbbfa0bb",
=======
          "persistentUuid": "eb15fa83-eb73-4b42-bd40-625a33d167ab",
>>>>>>> 2762329d
          "width": 0,
          "x": 284,
          "y": 308,
          "zOrder": 3,
          "numberProperties": [],
          "stringProperties": [],
          "initialVariables": []
        }
      ],
      "objects": [
        {
          "bold": false,
          "italic": false,
          "name": "Title",
          "smoothed": true,
          "tags": "",
          "type": "TextObject::Text",
          "underlined": false,
          "variables": [],
          "behaviors": [],
          "string": "Well Done! You have completed the level.",
          "font": "",
          "characterSize": 40,
          "color": {
            "b": 0,
            "g": 0,
            "r": 0
          }
        },
        {
          "name": "LevelSelectionBtn",
          "tags": "",
          "type": "Sprite",
          "updateIfNotVisible": false,
          "variables": [],
          "behaviors": [],
          "animations": [
            {
              "name": "",
              "useMultipleDirections": false,
              "directions": [
                {
                  "looping": false,
                  "timeBetweenFrames": 0.08,
                  "sprites": [
                    {
                      "hasCustomCollisionMask": false,
                      "image": "images/btnbg-2.png",
                      "points": [],
                      "originPoint": {
                        "name": "origine",
                        "x": 0,
                        "y": 0
                      },
                      "centerPoint": {
                        "automatic": true,
                        "name": "centre",
                        "x": 0,
                        "y": 0
                      },
                      "customCollisionMask": []
                    }
                  ]
                }
              ]
            }
          ]
        },
        {
          "bold": false,
          "italic": false,
          "name": "LevelSelectionText",
          "smoothed": true,
          "tags": "",
          "type": "TextObject::Text",
          "underlined": false,
          "variables": [],
          "behaviors": [],
          "string": "Back to Level Selection",
          "font": "",
          "characterSize": 20,
          "color": {
            "b": 255,
            "g": 255,
            "r": 255
          }
        }
      ],
      "events": [
        {
          "disabled": false,
          "folded": false,
          "type": "BuiltinCommonInstructions::Comment",
          "color": {
            "b": 109,
            "g": 230,
            "r": 255,
            "textB": 0,
            "textG": 0,
            "textR": 0
          },
          "comment": "we have completed the game, unlock the next level and write it in to storage so when we go back to level selection, it is going to read the new value from storage and we should have the next level unlocked",
          "comment2": ""
        },
        {
          "disabled": false,
          "folded": false,
          "type": "BuiltinCommonInstructions::Standard",
          "conditions": [
            {
              "type": {
                "inverted": false,
                "value": "DepartScene"
              },
              "parameters": [
                ""
              ],
              "subInstructions": []
            }
          ],
          "actions": [],
          "events": [
            {
              "disabled": false,
              "folded": false,
              "type": "BuiltinCommonInstructions::Standard",
              "conditions": [],
              "actions": [
                {
                  "type": {
                    "inverted": false,
                    "value": "EcrireFichierTxt"
                  },
                  "parameters": [
                    "\"LevelStatus\"",
                    "\"Level4\"",
                    "\"Unlocked\""
                  ],
                  "subInstructions": []
                }
              ],
              "events": []
            }
          ]
        },
        {
          "disabled": false,
          "folded": false,
          "type": "BuiltinCommonInstructions::Comment",
          "color": {
            "b": 109,
            "g": 230,
            "r": 255,
            "textB": 0,
            "textG": 0,
            "textR": 0
          },
          "comment": "if button is pressed, go back to level selection",
          "comment2": ""
        },
        {
          "disabled": false,
          "folded": false,
          "type": "BuiltinCommonInstructions::Standard",
          "conditions": [
            {
              "type": {
                "inverted": false,
                "value": "SourisBouton"
              },
              "parameters": [
                "",
                "Left"
              ],
              "subInstructions": []
            },
            {
              "type": {
                "inverted": false,
                "value": "BuiltinCommonInstructions::Once"
              },
              "parameters": [],
              "subInstructions": []
            }
          ],
          "actions": [],
          "events": [
            {
              "disabled": false,
              "folded": false,
              "type": "BuiltinCommonInstructions::Standard",
              "conditions": [
                {
                  "type": {
                    "inverted": false,
                    "value": "SourisSurObjet"
                  },
                  "parameters": [
                    "LevelSelectionBtn",
                    "",
                    "",
                    ""
                  ],
                  "subInstructions": []
                }
              ],
              "actions": [
                {
                  "type": {
                    "inverted": false,
                    "value": "Scene"
                  },
                  "parameters": [
                    "",
                    "\"LevelSelection\"",
                    "yes"
                  ],
                  "subInstructions": []
                }
              ],
              "events": []
            }
          ]
        }
      ],
      "layers": [
        {
          "name": "",
          "visibility": true,
          "cameras": [
            {
              "defaultSize": true,
              "defaultViewport": true,
              "height": 0,
              "viewportBottom": 1,
              "viewportLeft": 0,
              "viewportRight": 1,
              "viewportTop": 0,
              "width": 0
            }
          ],
          "effects": []
        }
      ],
      "behaviorsSharedData": []
    },
    {
      "b": 209,
      "disableInputWhenNotFocused": true,
      "mangledName": "Level4",
      "name": "Level4",
      "oglFOV": 90,
      "oglZFar": 500,
      "oglZNear": 1,
      "r": 209,
      "standardSortMethod": true,
      "stopSoundsOnStartup": true,
      "title": "",
      "v": 209,
      "uiSettings": {
        "grid": false,
        "gridB": 255,
        "gridG": 180,
        "gridHeight": 32,
        "gridOffsetX": 0,
        "gridOffsetY": 0,
        "gridR": 158,
        "gridWidth": 32,
        "snap": true,
        "windowMask": false,
        "zoomFactor": 1
      },
      "objectsGroups": [],
      "variables": [],
      "instances": [
        {
          "angle": 0,
          "customSize": false,
          "height": 0,
          "layer": "",
          "locked": false,
          "name": "Title",
<<<<<<< HEAD
          "persistentUuid": "d8e879b7-01bd-4628-8b31-07fec2a88869",
=======
          "persistentUuid": "6970b880-4c27-4322-ad0c-e9fac68c2e8f",
>>>>>>> 2762329d
          "width": 0,
          "x": 36,
          "y": 91,
          "zOrder": 1,
          "numberProperties": [],
          "stringProperties": [],
          "initialVariables": []
        },
        {
          "angle": 0,
          "customSize": true,
          "height": 56,
          "layer": "",
          "locked": false,
          "name": "LevelSelectionBtn",
<<<<<<< HEAD
          "persistentUuid": "a19e263e-3af5-4430-bd9d-7d16bf0baf90",
=======
          "persistentUuid": "0489478a-d687-42f2-b2f1-112930aba045",
>>>>>>> 2762329d
          "width": 244,
          "x": 268,
          "y": 291,
          "zOrder": 2,
          "numberProperties": [],
          "stringProperties": [],
          "initialVariables": []
        },
        {
          "angle": 0,
          "customSize": false,
          "height": 0,
          "layer": "",
          "locked": false,
          "name": "LevelSelectionText",
<<<<<<< HEAD
          "persistentUuid": "1a8068e9-ec57-46b3-bc68-120cc110067a",
=======
          "persistentUuid": "37e2f59f-64b0-463b-9455-8b10657d92a4",
>>>>>>> 2762329d
          "width": 0,
          "x": 284,
          "y": 308,
          "zOrder": 3,
          "numberProperties": [],
          "stringProperties": [],
          "initialVariables": []
        }
      ],
      "objects": [
        {
          "bold": false,
          "italic": false,
          "name": "Title",
          "smoothed": true,
          "tags": "",
          "type": "TextObject::Text",
          "underlined": false,
          "variables": [],
          "behaviors": [],
          "string": "Well Done! You have completed the level.",
          "font": "",
          "characterSize": 40,
          "color": {
            "b": 0,
            "g": 0,
            "r": 0
          }
        },
        {
          "name": "LevelSelectionBtn",
          "tags": "",
          "type": "Sprite",
          "updateIfNotVisible": false,
          "variables": [],
          "behaviors": [],
          "animations": [
            {
              "name": "",
              "useMultipleDirections": false,
              "directions": [
                {
                  "looping": false,
                  "timeBetweenFrames": 0.08,
                  "sprites": [
                    {
                      "hasCustomCollisionMask": false,
                      "image": "images/btnbg-2.png",
                      "points": [],
                      "originPoint": {
                        "name": "origine",
                        "x": 0,
                        "y": 0
                      },
                      "centerPoint": {
                        "automatic": true,
                        "name": "centre",
                        "x": 0,
                        "y": 0
                      },
                      "customCollisionMask": []
                    }
                  ]
                }
              ]
            }
          ]
        },
        {
          "bold": false,
          "italic": false,
          "name": "LevelSelectionText",
          "smoothed": true,
          "tags": "",
          "type": "TextObject::Text",
          "underlined": false,
          "variables": [],
          "behaviors": [],
          "string": "Back to Level Selection",
          "font": "",
          "characterSize": 20,
          "color": {
            "b": 255,
            "g": 255,
            "r": 255
          }
        }
      ],
      "events": [
        {
          "disabled": false,
          "folded": false,
          "type": "BuiltinCommonInstructions::Comment",
          "color": {
            "b": 109,
            "g": 230,
            "r": 255,
            "textB": 0,
            "textG": 0,
            "textR": 0
          },
          "comment": "we have completed the game, unlock the next level and write it in to storage so when we go back to level selection, it is going to read the new value from storage and we should have the next level unlocked",
          "comment2": ""
        },
        {
          "disabled": false,
          "folded": false,
          "type": "BuiltinCommonInstructions::Standard",
          "conditions": [
            {
              "type": {
                "inverted": false,
                "value": "DepartScene"
              },
              "parameters": [
                ""
              ],
              "subInstructions": []
            }
          ],
          "actions": [],
          "events": [
            {
              "disabled": false,
              "folded": false,
              "type": "BuiltinCommonInstructions::Standard",
              "conditions": [],
              "actions": [
                {
                  "type": {
                    "inverted": false,
                    "value": "EcrireFichierTxt"
                  },
                  "parameters": [
                    "\"LevelStatus\"",
                    "\"Level5\"",
                    "\"Unlocked\""
                  ],
                  "subInstructions": []
                }
              ],
              "events": []
            }
          ]
        },
        {
          "disabled": false,
          "folded": false,
          "type": "BuiltinCommonInstructions::Comment",
          "color": {
            "b": 109,
            "g": 230,
            "r": 255,
            "textB": 0,
            "textG": 0,
            "textR": 0
          },
          "comment": "if button is pressed, go back to level selection",
          "comment2": ""
        },
        {
          "disabled": false,
          "folded": false,
          "type": "BuiltinCommonInstructions::Standard",
          "conditions": [
            {
              "type": {
                "inverted": false,
                "value": "SourisBouton"
              },
              "parameters": [
                "",
                "Left"
              ],
              "subInstructions": []
            },
            {
              "type": {
                "inverted": false,
                "value": "BuiltinCommonInstructions::Once"
              },
              "parameters": [],
              "subInstructions": []
            }
          ],
          "actions": [],
          "events": [
            {
              "disabled": false,
              "folded": false,
              "type": "BuiltinCommonInstructions::Standard",
              "conditions": [
                {
                  "type": {
                    "inverted": false,
                    "value": "SourisSurObjet"
                  },
                  "parameters": [
                    "LevelSelectionBtn",
                    "",
                    "",
                    ""
                  ],
                  "subInstructions": []
                }
              ],
              "actions": [
                {
                  "type": {
                    "inverted": false,
                    "value": "Scene"
                  },
                  "parameters": [
                    "",
                    "\"LevelSelection\"",
                    "yes"
                  ],
                  "subInstructions": []
                }
              ],
              "events": []
            }
          ]
        }
      ],
      "layers": [
        {
          "name": "",
          "visibility": true,
          "cameras": [
            {
              "defaultSize": true,
              "defaultViewport": true,
              "height": 0,
              "viewportBottom": 1,
              "viewportLeft": 0,
              "viewportRight": 1,
              "viewportTop": 0,
              "width": 0
            }
          ],
          "effects": []
        }
      ],
      "behaviorsSharedData": []
    },
    {
      "b": 209,
      "disableInputWhenNotFocused": true,
      "mangledName": "Level5",
      "name": "Level5",
      "oglFOV": 90,
      "oglZFar": 500,
      "oglZNear": 1,
      "r": 209,
      "standardSortMethod": true,
      "stopSoundsOnStartup": true,
      "title": "",
      "v": 209,
      "uiSettings": {
        "grid": false,
        "gridB": 255,
        "gridG": 180,
        "gridHeight": 32,
        "gridOffsetX": 0,
        "gridOffsetY": 0,
        "gridR": 158,
        "gridWidth": 32,
        "snap": true,
        "windowMask": false,
        "zoomFactor": 1
      },
      "objectsGroups": [],
      "variables": [],
      "instances": [
        {
          "angle": 0,
          "customSize": false,
          "height": 0,
          "layer": "",
          "locked": false,
          "name": "Title",
<<<<<<< HEAD
          "persistentUuid": "46daf71c-4a28-4d65-8a59-766df24e257f",
=======
          "persistentUuid": "36f86e8e-8c04-4115-a774-2860ca48e1dd",
>>>>>>> 2762329d
          "width": 0,
          "x": 36,
          "y": 91,
          "zOrder": 1,
          "numberProperties": [],
          "stringProperties": [],
          "initialVariables": []
        },
        {
          "angle": 0,
          "customSize": true,
          "height": 56,
          "layer": "",
          "locked": false,
          "name": "LevelSelectionBtn",
<<<<<<< HEAD
          "persistentUuid": "1789e63d-b9c6-46e6-88c9-232cf29cd27b",
=======
          "persistentUuid": "86873b59-1e57-4515-941f-1c68f30ab637",
>>>>>>> 2762329d
          "width": 244,
          "x": 268,
          "y": 291,
          "zOrder": 2,
          "numberProperties": [],
          "stringProperties": [],
          "initialVariables": []
        },
        {
          "angle": 0,
          "customSize": false,
          "height": 0,
          "layer": "",
          "locked": false,
          "name": "LevelSelectionText",
<<<<<<< HEAD
          "persistentUuid": "c362d0d9-4a66-424d-a852-18559d77a17b",
=======
          "persistentUuid": "7596cc22-2053-476b-a72e-6091af6c3c73",
>>>>>>> 2762329d
          "width": 0,
          "x": 284,
          "y": 308,
          "zOrder": 3,
          "numberProperties": [],
          "stringProperties": [],
          "initialVariables": []
        }
      ],
      "objects": [
        {
          "bold": false,
          "italic": false,
          "name": "Title",
          "smoothed": true,
          "tags": "",
          "type": "TextObject::Text",
          "underlined": false,
          "variables": [],
          "behaviors": [],
          "string": "Well Done! You have completed the level.",
          "font": "",
          "characterSize": 40,
          "color": {
            "b": 0,
            "g": 0,
            "r": 0
          }
        },
        {
          "name": "LevelSelectionBtn",
          "tags": "",
          "type": "Sprite",
          "updateIfNotVisible": false,
          "variables": [],
          "behaviors": [],
          "animations": [
            {
              "name": "",
              "useMultipleDirections": false,
              "directions": [
                {
                  "looping": false,
                  "timeBetweenFrames": 0.08,
                  "sprites": [
                    {
                      "hasCustomCollisionMask": false,
                      "image": "images/btnbg-2.png",
                      "points": [],
                      "originPoint": {
                        "name": "origine",
                        "x": 0,
                        "y": 0
                      },
                      "centerPoint": {
                        "automatic": true,
                        "name": "centre",
                        "x": 0,
                        "y": 0
                      },
                      "customCollisionMask": []
                    }
                  ]
                }
              ]
            }
          ]
        },
        {
          "bold": false,
          "italic": false,
          "name": "LevelSelectionText",
          "smoothed": true,
          "tags": "",
          "type": "TextObject::Text",
          "underlined": false,
          "variables": [],
          "behaviors": [],
          "string": "Back to Level Selection",
          "font": "",
          "characterSize": 20,
          "color": {
            "b": 255,
            "g": 255,
            "r": 255
          }
        }
      ],
      "events": [
        {
          "disabled": false,
          "folded": false,
          "type": "BuiltinCommonInstructions::Comment",
          "color": {
            "b": 109,
            "g": 230,
            "r": 255,
            "textB": 0,
            "textG": 0,
            "textR": 0
          },
          "comment": "we have completed the game, unlock the next level and write it in to storage so when we go back to level selection, it is going to read the new value from storage and we should have the next level unlocked",
          "comment2": ""
        },
        {
          "disabled": false,
          "folded": false,
          "type": "BuiltinCommonInstructions::Standard",
          "conditions": [
            {
              "type": {
                "inverted": false,
                "value": "DepartScene"
              },
              "parameters": [
                ""
              ],
              "subInstructions": []
            }
          ],
          "actions": [],
          "events": [
            {
              "disabled": false,
              "folded": false,
              "type": "BuiltinCommonInstructions::Standard",
              "conditions": [],
              "actions": [
                {
                  "type": {
                    "inverted": false,
                    "value": "EcrireFichierTxt"
                  },
                  "parameters": [
                    "\"LevelStatus\"",
                    "\"Level6\"",
                    "\"Unlocked\""
                  ],
                  "subInstructions": []
                }
              ],
              "events": []
            }
          ]
        },
        {
          "disabled": false,
          "folded": false,
          "type": "BuiltinCommonInstructions::Comment",
          "color": {
            "b": 109,
            "g": 230,
            "r": 255,
            "textB": 0,
            "textG": 0,
            "textR": 0
          },
          "comment": "if button is pressed, go back to level selection",
          "comment2": ""
        },
        {
          "disabled": false,
          "folded": false,
          "type": "BuiltinCommonInstructions::Standard",
          "conditions": [
            {
              "type": {
                "inverted": false,
                "value": "SourisBouton"
              },
              "parameters": [
                "",
                "Left"
              ],
              "subInstructions": []
            },
            {
              "type": {
                "inverted": false,
                "value": "BuiltinCommonInstructions::Once"
              },
              "parameters": [],
              "subInstructions": []
            }
          ],
          "actions": [],
          "events": [
            {
              "disabled": false,
              "folded": false,
              "type": "BuiltinCommonInstructions::Standard",
              "conditions": [
                {
                  "type": {
                    "inverted": false,
                    "value": "SourisSurObjet"
                  },
                  "parameters": [
                    "LevelSelectionBtn",
                    "",
                    "",
                    ""
                  ],
                  "subInstructions": []
                }
              ],
              "actions": [
                {
                  "type": {
                    "inverted": false,
                    "value": "Scene"
                  },
                  "parameters": [
                    "",
                    "\"LevelSelection\"",
                    "yes"
                  ],
                  "subInstructions": []
                }
              ],
              "events": []
            }
          ]
        }
      ],
      "layers": [
        {
          "name": "",
          "visibility": true,
          "cameras": [
            {
              "defaultSize": true,
              "defaultViewport": true,
              "height": 0,
              "viewportBottom": 1,
              "viewportLeft": 0,
              "viewportRight": 1,
              "viewportTop": 0,
              "width": 0
            }
          ],
          "effects": []
        }
      ],
      "behaviorsSharedData": []
    },
    {
      "b": 209,
      "disableInputWhenNotFocused": true,
      "mangledName": "Level6",
      "name": "Level6",
      "oglFOV": 90,
      "oglZFar": 500,
      "oglZNear": 1,
      "r": 209,
      "standardSortMethod": true,
      "stopSoundsOnStartup": true,
      "title": "",
      "v": 209,
      "uiSettings": {
        "grid": false,
        "gridB": 255,
        "gridG": 180,
        "gridHeight": 32,
        "gridOffsetX": 0,
        "gridOffsetY": 0,
        "gridR": 158,
        "gridWidth": 32,
        "snap": true,
        "windowMask": false,
        "zoomFactor": 1
      },
      "objectsGroups": [],
      "variables": [],
      "instances": [
        {
          "angle": 0,
          "customSize": false,
          "height": 0,
          "layer": "",
          "locked": false,
          "name": "Title",
<<<<<<< HEAD
          "persistentUuid": "710adc03-1daa-4a24-948d-ef73fe456990",
=======
          "persistentUuid": "9cf66e2e-b382-4018-a6c6-03e38fda7176",
>>>>>>> 2762329d
          "width": 0,
          "x": 36,
          "y": 91,
          "zOrder": 1,
          "numberProperties": [],
          "stringProperties": [],
          "initialVariables": []
        },
        {
          "angle": 0,
          "customSize": true,
          "height": 56,
          "layer": "",
          "locked": false,
          "name": "LevelSelectionBtn",
<<<<<<< HEAD
          "persistentUuid": "bdb8b30f-dddb-4ccd-a9e5-9f466778c118",
=======
          "persistentUuid": "16226e30-49dc-4cef-988c-3e87cee65765",
>>>>>>> 2762329d
          "width": 244,
          "x": 268,
          "y": 291,
          "zOrder": 2,
          "numberProperties": [],
          "stringProperties": [],
          "initialVariables": []
        },
        {
          "angle": 0,
          "customSize": false,
          "height": 0,
          "layer": "",
          "locked": false,
          "name": "LevelSelectionText",
<<<<<<< HEAD
          "persistentUuid": "10c0a084-22c4-4d17-9b49-8972e72dff58",
=======
          "persistentUuid": "3b3c4ce6-98eb-4c64-bfb7-7ee0faad5e23",
>>>>>>> 2762329d
          "width": 0,
          "x": 284,
          "y": 308,
          "zOrder": 3,
          "numberProperties": [],
          "stringProperties": [],
          "initialVariables": []
        }
      ],
      "objects": [
        {
          "bold": false,
          "italic": false,
          "name": "Title",
          "smoothed": true,
          "tags": "",
          "type": "TextObject::Text",
          "underlined": false,
          "variables": [],
          "behaviors": [],
          "string": "Well Done! You have completed the level.",
          "font": "",
          "characterSize": 40,
          "color": {
            "b": 0,
            "g": 0,
            "r": 0
          }
        },
        {
          "name": "LevelSelectionBtn",
          "tags": "",
          "type": "Sprite",
          "updateIfNotVisible": false,
          "variables": [],
          "behaviors": [],
          "animations": [
            {
              "name": "",
              "useMultipleDirections": false,
              "directions": [
                {
                  "looping": false,
                  "timeBetweenFrames": 0.08,
                  "sprites": [
                    {
                      "hasCustomCollisionMask": false,
                      "image": "images/btnbg-2.png",
                      "points": [],
                      "originPoint": {
                        "name": "origine",
                        "x": 0,
                        "y": 0
                      },
                      "centerPoint": {
                        "automatic": true,
                        "name": "centre",
                        "x": 0,
                        "y": 0
                      },
                      "customCollisionMask": []
                    }
                  ]
                }
              ]
            }
          ]
        },
        {
          "bold": false,
          "italic": false,
          "name": "LevelSelectionText",
          "smoothed": true,
          "tags": "",
          "type": "TextObject::Text",
          "underlined": false,
          "variables": [],
          "behaviors": [],
          "string": "Back to Level Selection",
          "font": "",
          "characterSize": 20,
          "color": {
            "b": 255,
            "g": 255,
            "r": 255
          }
        }
      ],
      "events": [
        {
          "disabled": false,
          "folded": false,
          "type": "BuiltinCommonInstructions::Comment",
          "color": {
            "b": 109,
            "g": 230,
            "r": 255,
            "textB": 0,
            "textG": 0,
            "textR": 0
          },
          "comment": "we have completed the game, unlock the next level and write it in to storage so when we go back to level selection, it is going to read the new value from storage and we should have the next level unlocked",
          "comment2": ""
        },
        {
          "disabled": false,
          "folded": false,
          "type": "BuiltinCommonInstructions::Standard",
          "conditions": [
            {
              "type": {
                "inverted": false,
                "value": "DepartScene"
              },
              "parameters": [
                ""
              ],
              "subInstructions": []
            }
          ],
          "actions": [],
          "events": [
            {
              "disabled": false,
              "folded": false,
              "type": "BuiltinCommonInstructions::Standard",
              "conditions": [],
              "actions": [
                {
                  "type": {
                    "inverted": false,
                    "value": "EcrireFichierTxt"
                  },
                  "parameters": [
                    "\"LevelStatus\"",
                    "\"Level7\"",
                    "\"Unlocked\""
                  ],
                  "subInstructions": []
                }
              ],
              "events": []
            }
          ]
        },
        {
          "disabled": false,
          "folded": false,
          "type": "BuiltinCommonInstructions::Comment",
          "color": {
            "b": 109,
            "g": 230,
            "r": 255,
            "textB": 0,
            "textG": 0,
            "textR": 0
          },
          "comment": "if button is pressed, go back to level selection",
          "comment2": ""
        },
        {
          "disabled": false,
          "folded": false,
          "type": "BuiltinCommonInstructions::Standard",
          "conditions": [
            {
              "type": {
                "inverted": false,
                "value": "SourisBouton"
              },
              "parameters": [
                "",
                "Left"
              ],
              "subInstructions": []
            },
            {
              "type": {
                "inverted": false,
                "value": "BuiltinCommonInstructions::Once"
              },
              "parameters": [],
              "subInstructions": []
            }
          ],
          "actions": [],
          "events": [
            {
              "disabled": false,
              "folded": false,
              "type": "BuiltinCommonInstructions::Standard",
              "conditions": [
                {
                  "type": {
                    "inverted": false,
                    "value": "SourisSurObjet"
                  },
                  "parameters": [
                    "LevelSelectionBtn",
                    "",
                    "",
                    ""
                  ],
                  "subInstructions": []
                }
              ],
              "actions": [
                {
                  "type": {
                    "inverted": false,
                    "value": "Scene"
                  },
                  "parameters": [
                    "",
                    "\"LevelSelection\"",
                    "yes"
                  ],
                  "subInstructions": []
                }
              ],
              "events": []
            }
          ]
        }
      ],
      "layers": [
        {
          "name": "",
          "visibility": true,
          "cameras": [
            {
              "defaultSize": true,
              "defaultViewport": true,
              "height": 0,
              "viewportBottom": 1,
              "viewportLeft": 0,
              "viewportRight": 1,
              "viewportTop": 0,
              "width": 0
            }
          ],
          "effects": []
        }
      ],
      "behaviorsSharedData": []
    },
    {
      "b": 209,
      "disableInputWhenNotFocused": true,
      "mangledName": "Level7",
      "name": "Level7",
      "oglFOV": 90,
      "oglZFar": 500,
      "oglZNear": 1,
      "r": 209,
      "standardSortMethod": true,
      "stopSoundsOnStartup": true,
      "title": "",
      "v": 209,
      "uiSettings": {
        "grid": false,
        "gridB": 255,
        "gridG": 180,
        "gridHeight": 32,
        "gridOffsetX": 0,
        "gridOffsetY": 0,
        "gridR": 158,
        "gridWidth": 32,
        "snap": true,
        "windowMask": false,
        "zoomFactor": 1
      },
      "objectsGroups": [],
      "variables": [],
      "instances": [
        {
          "angle": 0,
          "customSize": false,
          "height": 0,
          "layer": "",
          "locked": false,
          "name": "Title",
<<<<<<< HEAD
          "persistentUuid": "c37bd4e9-c77d-429e-a4ad-5ed229d25771",
=======
          "persistentUuid": "19fbd5fb-8c65-491f-8eef-669e8094b8af",
>>>>>>> 2762329d
          "width": 0,
          "x": 36,
          "y": 91,
          "zOrder": 1,
          "numberProperties": [],
          "stringProperties": [],
          "initialVariables": []
        },
        {
          "angle": 0,
          "customSize": true,
          "height": 56,
          "layer": "",
          "locked": false,
          "name": "LevelSelectionBtn",
<<<<<<< HEAD
          "persistentUuid": "1bc426a9-241f-4375-8857-b7892181f44e",
=======
          "persistentUuid": "d68e0f0e-7993-4747-b9ee-5bb41281177c",
>>>>>>> 2762329d
          "width": 244,
          "x": 268,
          "y": 291,
          "zOrder": 2,
          "numberProperties": [],
          "stringProperties": [],
          "initialVariables": []
        },
        {
          "angle": 0,
          "customSize": false,
          "height": 0,
          "layer": "",
          "locked": false,
          "name": "LevelSelectionText",
<<<<<<< HEAD
          "persistentUuid": "f1f39e57-4e49-4f19-9891-461a111af4b1",
=======
          "persistentUuid": "add52b07-a0d3-48be-9825-f272114b618e",
>>>>>>> 2762329d
          "width": 0,
          "x": 284,
          "y": 308,
          "zOrder": 3,
          "numberProperties": [],
          "stringProperties": [],
          "initialVariables": []
        }
      ],
      "objects": [
        {
          "bold": false,
          "italic": false,
          "name": "Title",
          "smoothed": true,
          "tags": "",
          "type": "TextObject::Text",
          "underlined": false,
          "variables": [],
          "behaviors": [],
          "string": "Well Done! You have completed the level.",
          "font": "",
          "characterSize": 40,
          "color": {
            "b": 0,
            "g": 0,
            "r": 0
          }
        },
        {
          "name": "LevelSelectionBtn",
          "tags": "",
          "type": "Sprite",
          "updateIfNotVisible": false,
          "variables": [],
          "behaviors": [],
          "animations": [
            {
              "name": "",
              "useMultipleDirections": false,
              "directions": [
                {
                  "looping": false,
                  "timeBetweenFrames": 0.08,
                  "sprites": [
                    {
                      "hasCustomCollisionMask": false,
                      "image": "images/btnbg-2.png",
                      "points": [],
                      "originPoint": {
                        "name": "origine",
                        "x": 0,
                        "y": 0
                      },
                      "centerPoint": {
                        "automatic": true,
                        "name": "centre",
                        "x": 0,
                        "y": 0
                      },
                      "customCollisionMask": []
                    }
                  ]
                }
              ]
            }
          ]
        },
        {
          "bold": false,
          "italic": false,
          "name": "LevelSelectionText",
          "smoothed": true,
          "tags": "",
          "type": "TextObject::Text",
          "underlined": false,
          "variables": [],
          "behaviors": [],
          "string": "Back to Level Selection",
          "font": "",
          "characterSize": 20,
          "color": {
            "b": 255,
            "g": 255,
            "r": 255
          }
        }
      ],
      "events": [
        {
          "disabled": false,
          "folded": false,
          "type": "BuiltinCommonInstructions::Comment",
          "color": {
            "b": 109,
            "g": 230,
            "r": 255,
            "textB": 0,
            "textG": 0,
            "textR": 0
          },
          "comment": "we have completed the game, unlock the next level and write it in to storage so when we go back to level selection, it is going to read the new value from storage and we should have the next level unlocked",
          "comment2": ""
        },
        {
          "disabled": false,
          "folded": false,
          "type": "BuiltinCommonInstructions::Standard",
          "conditions": [
            {
              "type": {
                "inverted": false,
                "value": "DepartScene"
              },
              "parameters": [
                ""
              ],
              "subInstructions": []
            }
          ],
          "actions": [],
          "events": [
            {
              "disabled": false,
              "folded": false,
              "type": "BuiltinCommonInstructions::Standard",
              "conditions": [],
              "actions": [
                {
                  "type": {
                    "inverted": false,
                    "value": "EcrireFichierTxt"
                  },
                  "parameters": [
                    "\"LevelStatus\"",
                    "\"Level8\"",
                    "\"Unlocked\""
                  ],
                  "subInstructions": []
                }
              ],
              "events": []
            }
          ]
        },
        {
          "disabled": false,
          "folded": false,
          "type": "BuiltinCommonInstructions::Comment",
          "color": {
            "b": 109,
            "g": 230,
            "r": 255,
            "textB": 0,
            "textG": 0,
            "textR": 0
          },
          "comment": "if button is pressed, go back to level selection",
          "comment2": ""
        },
        {
          "disabled": false,
          "folded": false,
          "type": "BuiltinCommonInstructions::Standard",
          "conditions": [
            {
              "type": {
                "inverted": false,
                "value": "SourisBouton"
              },
              "parameters": [
                "",
                "Left"
              ],
              "subInstructions": []
            },
            {
              "type": {
                "inverted": false,
                "value": "BuiltinCommonInstructions::Once"
              },
              "parameters": [],
              "subInstructions": []
            }
          ],
          "actions": [],
          "events": [
            {
              "disabled": false,
              "folded": false,
              "type": "BuiltinCommonInstructions::Standard",
              "conditions": [
                {
                  "type": {
                    "inverted": false,
                    "value": "SourisSurObjet"
                  },
                  "parameters": [
                    "LevelSelectionBtn",
                    "",
                    "",
                    ""
                  ],
                  "subInstructions": []
                }
              ],
              "actions": [
                {
                  "type": {
                    "inverted": false,
                    "value": "Scene"
                  },
                  "parameters": [
                    "",
                    "\"LevelSelection\"",
                    "yes"
                  ],
                  "subInstructions": []
                }
              ],
              "events": []
            }
          ]
        }
      ],
      "layers": [
        {
          "name": "",
          "visibility": true,
          "cameras": [
            {
              "defaultSize": true,
              "defaultViewport": true,
              "height": 0,
              "viewportBottom": 1,
              "viewportLeft": 0,
              "viewportRight": 1,
              "viewportTop": 0,
              "width": 0
            }
          ],
          "effects": []
        }
      ],
      "behaviorsSharedData": []
    },
    {
      "b": 209,
      "disableInputWhenNotFocused": true,
      "mangledName": "Level8",
      "name": "Level8",
      "oglFOV": 90,
      "oglZFar": 500,
      "oglZNear": 1,
      "r": 209,
      "standardSortMethod": true,
      "stopSoundsOnStartup": true,
      "title": "",
      "v": 209,
      "uiSettings": {
        "grid": false,
        "gridB": 255,
        "gridG": 180,
        "gridHeight": 32,
        "gridOffsetX": 0,
        "gridOffsetY": 0,
        "gridR": 158,
        "gridWidth": 32,
        "snap": true,
        "windowMask": false,
        "zoomFactor": 1
      },
      "objectsGroups": [],
      "variables": [],
      "instances": [
        {
          "angle": 0,
          "customSize": false,
          "height": 0,
          "layer": "",
          "locked": false,
          "name": "Title",
<<<<<<< HEAD
          "persistentUuid": "47ab48ec-841e-4aee-a76c-b22521f52c3d",
=======
          "persistentUuid": "e5bfd632-9a7a-4732-8356-5e55601f6e72",
>>>>>>> 2762329d
          "width": 0,
          "x": 36,
          "y": 91,
          "zOrder": 1,
          "numberProperties": [],
          "stringProperties": [],
          "initialVariables": []
        },
        {
          "angle": 0,
          "customSize": true,
          "height": 56,
          "layer": "",
          "locked": false,
          "name": "LevelSelectionBtn",
<<<<<<< HEAD
          "persistentUuid": "120fbad2-959d-4983-8cc5-7a78344a233a",
=======
          "persistentUuid": "7c77c71f-d98f-4f35-8620-d9d6242806c9",
>>>>>>> 2762329d
          "width": 244,
          "x": 268,
          "y": 291,
          "zOrder": 2,
          "numberProperties": [],
          "stringProperties": [],
          "initialVariables": []
        },
        {
          "angle": 0,
          "customSize": false,
          "height": 0,
          "layer": "",
          "locked": false,
          "name": "LevelSelectionText",
<<<<<<< HEAD
          "persistentUuid": "48d1da61-d7cd-4cc9-88ef-3f11d8fd00a8",
=======
          "persistentUuid": "67183aa9-3b98-4f09-87cf-e197389b13b9",
>>>>>>> 2762329d
          "width": 0,
          "x": 284,
          "y": 308,
          "zOrder": 3,
          "numberProperties": [],
          "stringProperties": [],
          "initialVariables": []
        }
      ],
      "objects": [
        {
          "bold": false,
          "italic": false,
          "name": "Title",
          "smoothed": true,
          "tags": "",
          "type": "TextObject::Text",
          "underlined": false,
          "variables": [],
          "behaviors": [],
          "string": "Well Done! You have completed the level.",
          "font": "",
          "characterSize": 40,
          "color": {
            "b": 0,
            "g": 0,
            "r": 0
          }
        },
        {
          "name": "LevelSelectionBtn",
          "tags": "",
          "type": "Sprite",
          "updateIfNotVisible": false,
          "variables": [],
          "behaviors": [],
          "animations": [
            {
              "name": "",
              "useMultipleDirections": false,
              "directions": [
                {
                  "looping": false,
                  "timeBetweenFrames": 0.08,
                  "sprites": [
                    {
                      "hasCustomCollisionMask": false,
                      "image": "images/btnbg-2.png",
                      "points": [],
                      "originPoint": {
                        "name": "origine",
                        "x": 0,
                        "y": 0
                      },
                      "centerPoint": {
                        "automatic": true,
                        "name": "centre",
                        "x": 0,
                        "y": 0
                      },
                      "customCollisionMask": []
                    }
                  ]
                }
              ]
            }
          ]
        },
        {
          "bold": false,
          "italic": false,
          "name": "LevelSelectionText",
          "smoothed": true,
          "tags": "",
          "type": "TextObject::Text",
          "underlined": false,
          "variables": [],
          "behaviors": [],
          "string": "Back to Level Selection",
          "font": "",
          "characterSize": 20,
          "color": {
            "b": 255,
            "g": 255,
            "r": 255
          }
        }
      ],
      "events": [
        {
          "disabled": false,
          "folded": false,
          "type": "BuiltinCommonInstructions::Comment",
          "color": {
            "b": 109,
            "g": 230,
            "r": 255,
            "textB": 0,
            "textG": 0,
            "textR": 0
          },
          "comment": "we have completed the game, unlock the next level and write it in to storage so when we go back to level selection, it is going to read the new value from storage and we should have the next level unlocked",
          "comment2": ""
        },
        {
          "disabled": false,
          "folded": false,
          "type": "BuiltinCommonInstructions::Standard",
          "conditions": [
            {
              "type": {
                "inverted": false,
                "value": "DepartScene"
              },
              "parameters": [
                ""
              ],
              "subInstructions": []
            }
          ],
          "actions": [],
          "events": [
            {
              "disabled": false,
              "folded": false,
              "type": "BuiltinCommonInstructions::Standard",
              "conditions": [],
              "actions": [
                {
                  "type": {
                    "inverted": false,
                    "value": "EcrireFichierTxt"
                  },
                  "parameters": [
                    "\"LevelStatus\"",
                    "\"Level9\"",
                    "\"Unlocked\""
                  ],
                  "subInstructions": []
                }
              ],
              "events": []
            }
          ]
        },
        {
          "disabled": false,
          "folded": false,
          "type": "BuiltinCommonInstructions::Comment",
          "color": {
            "b": 109,
            "g": 230,
            "r": 255,
            "textB": 0,
            "textG": 0,
            "textR": 0
          },
          "comment": "if button is pressed, go back to level selection",
          "comment2": ""
        },
        {
          "disabled": false,
          "folded": false,
          "type": "BuiltinCommonInstructions::Standard",
          "conditions": [
            {
              "type": {
                "inverted": false,
                "value": "SourisBouton"
              },
              "parameters": [
                "",
                "Left"
              ],
              "subInstructions": []
            },
            {
              "type": {
                "inverted": false,
                "value": "BuiltinCommonInstructions::Once"
              },
              "parameters": [],
              "subInstructions": []
            }
          ],
          "actions": [],
          "events": [
            {
              "disabled": false,
              "folded": false,
              "type": "BuiltinCommonInstructions::Standard",
              "conditions": [
                {
                  "type": {
                    "inverted": false,
                    "value": "SourisSurObjet"
                  },
                  "parameters": [
                    "LevelSelectionBtn",
                    "",
                    "",
                    ""
                  ],
                  "subInstructions": []
                }
              ],
              "actions": [
                {
                  "type": {
                    "inverted": false,
                    "value": "Scene"
                  },
                  "parameters": [
                    "",
                    "\"LevelSelection\"",
                    "yes"
                  ],
                  "subInstructions": []
                }
              ],
              "events": []
            }
          ]
        }
      ],
      "layers": [
        {
          "name": "",
          "visibility": true,
          "cameras": [
            {
              "defaultSize": true,
              "defaultViewport": true,
              "height": 0,
              "viewportBottom": 1,
              "viewportLeft": 0,
              "viewportRight": 1,
              "viewportTop": 0,
              "width": 0
            }
          ],
          "effects": []
        }
      ],
      "behaviorsSharedData": []
    }
  ],
  "externalEvents": [],
  "eventsFunctionsExtensions": [],
  "externalLayouts": [],
  "externalSourceFiles": []
}<|MERGE_RESOLUTION|>--- conflicted
+++ resolved
@@ -7,7 +7,6 @@
     "revision": 0
   },
   "properties": {
-    "adMobAppId": "",
     "adaptGameResolutionAtRuntime": false,
     "folderProject": false,
     "linuxExecutableFilename": "",
@@ -33,6 +32,7 @@
     "loadingScreen": {
       "showGDevelopSplash": true
     },
+    "extensionProperties": [],
     "extensions": [
       {
         "name": "BuiltinObject"
@@ -197,11 +197,7 @@
           "layer": "",
           "locked": false,
           "name": "Level1Btn",
-<<<<<<< HEAD
-          "persistentUuid": "b2c0d8ef-dc0a-449f-8e8e-f7f850057dac",
-=======
-          "persistentUuid": "57b407a4-d41b-411f-8761-80ad85c1e47b",
->>>>>>> 2762329d
+          "persistentUuid": "4cd57564-3fa3-40f5-b852-afcf14563960",
           "width": 0,
           "x": 222,
           "y": 124,
@@ -217,11 +213,7 @@
           "layer": "",
           "locked": false,
           "name": "Level1BtnText",
-<<<<<<< HEAD
-          "persistentUuid": "e8bea977-5bd3-4d0a-859c-ae9ff16b9b58",
-=======
-          "persistentUuid": "1c9a6665-3b22-45e0-a8da-f65cd77c54a5",
->>>>>>> 2762329d
+          "persistentUuid": "867884d9-7aea-42e1-8ca6-eed5d13d83c1",
           "width": 0,
           "x": 243,
           "y": 135,
@@ -237,11 +229,7 @@
           "layer": "",
           "locked": false,
           "name": "Level2Btn",
-<<<<<<< HEAD
-          "persistentUuid": "4db3642b-6aa9-4749-a66a-fa94971035a0",
-=======
-          "persistentUuid": "fc245b52-283b-4a35-8c0f-22bb9ced55a3",
->>>>>>> 2762329d
+          "persistentUuid": "2a9f9e2b-2d4d-44f5-8e60-223dca231f08",
           "width": 0,
           "x": 318,
           "y": 124,
@@ -257,11 +245,7 @@
           "layer": "",
           "locked": false,
           "name": "Level3Btn",
-<<<<<<< HEAD
-          "persistentUuid": "18fb82d6-d7e2-4d0b-bbf2-6fdc652ae058",
-=======
-          "persistentUuid": "a7fe368f-693a-4c02-8347-aa58b0f3fd2b",
->>>>>>> 2762329d
+          "persistentUuid": "a1543d13-d3cd-4a3f-a76c-b546856bc6b8",
           "width": 0,
           "x": 414,
           "y": 124,
@@ -277,11 +261,7 @@
           "layer": "",
           "locked": false,
           "name": "Level4Btn",
-<<<<<<< HEAD
-          "persistentUuid": "c9508a1a-73ef-40c4-9ee7-896ebca289b6",
-=======
-          "persistentUuid": "0c7e8930-3975-4b4a-aae4-fe309002ed55",
->>>>>>> 2762329d
+          "persistentUuid": "cb88df66-a327-4979-a44e-d089da47be9f",
           "width": 0,
           "x": 510,
           "y": 124,
@@ -297,11 +277,7 @@
           "layer": "",
           "locked": false,
           "name": "Level5Btn",
-<<<<<<< HEAD
-          "persistentUuid": "77ddb275-c2fb-4bdf-83da-b4a3635fcfb0",
-=======
-          "persistentUuid": "aae20b6e-30f8-49b7-82a2-67fb1e3af1d3",
->>>>>>> 2762329d
+          "persistentUuid": "9648f90e-3d98-4875-9215-89fc41557e83",
           "width": 0,
           "x": 222,
           "y": 220,
@@ -317,11 +293,7 @@
           "layer": "",
           "locked": false,
           "name": "Level6Btn",
-<<<<<<< HEAD
-          "persistentUuid": "9dc87ccc-dc4e-4829-97ef-cde6ca01df2f",
-=======
-          "persistentUuid": "3de8e584-9087-4207-938a-a02d6d8261b6",
->>>>>>> 2762329d
+          "persistentUuid": "eaec2ad0-aad6-4391-8ceb-afdfd1f365c9",
           "width": 0,
           "x": 318,
           "y": 220,
@@ -337,11 +309,7 @@
           "layer": "",
           "locked": false,
           "name": "Level7Btn",
-<<<<<<< HEAD
-          "persistentUuid": "040e382e-602b-4904-a2c8-869056c9b741",
-=======
-          "persistentUuid": "e82879d1-4136-4310-bbb2-56af33b7b3e1",
->>>>>>> 2762329d
+          "persistentUuid": "5514c293-3a67-4a53-b054-b501ba1f2641",
           "width": 0,
           "x": 414,
           "y": 220,
@@ -357,11 +325,7 @@
           "layer": "",
           "locked": false,
           "name": "Level8Btn",
-<<<<<<< HEAD
-          "persistentUuid": "0678053d-cf5f-4f0f-a1cd-b28fbacbcdfb",
-=======
-          "persistentUuid": "591faa3c-fd81-435d-b171-2f83f12b451b",
->>>>>>> 2762329d
+          "persistentUuid": "361b95ea-730e-493e-a911-dfbfaea25b68",
           "width": 0,
           "x": 510,
           "y": 220,
@@ -377,11 +341,7 @@
           "layer": "",
           "locked": false,
           "name": "Level2BtnText",
-<<<<<<< HEAD
-          "persistentUuid": "5447f6b8-f0c8-4327-a03d-402a959da6e1",
-=======
-          "persistentUuid": "1430750f-2da9-443a-b8c0-f9dde461c3fe",
->>>>>>> 2762329d
+          "persistentUuid": "0b41b10e-a480-45d2-b2f7-cf116108951e",
           "width": 0,
           "x": 339,
           "y": 134,
@@ -397,11 +357,7 @@
           "layer": "",
           "locked": false,
           "name": "Level3BtnText",
-<<<<<<< HEAD
-          "persistentUuid": "0cfc9c2d-e43c-49f1-a80d-46012b20344e",
-=======
-          "persistentUuid": "a652d032-85cf-4d73-9bfe-579c9c736ed4",
->>>>>>> 2762329d
+          "persistentUuid": "c377481e-c6f2-48b0-ab7f-0d79ed8e6926",
           "width": 0,
           "x": 435,
           "y": 134,
@@ -417,11 +373,7 @@
           "layer": "",
           "locked": false,
           "name": "Level4BtnText",
-<<<<<<< HEAD
-          "persistentUuid": "6c759ddb-f1e7-4d52-93a5-b41d6edd06c4",
-=======
-          "persistentUuid": "cbb75569-c6ea-4ee1-a5c8-e302d928043d",
->>>>>>> 2762329d
+          "persistentUuid": "7f58b56a-4488-4bcb-b40c-d3e64d1161e7",
           "width": 0,
           "x": 529,
           "y": 134,
@@ -437,11 +389,7 @@
           "layer": "",
           "locked": false,
           "name": "Level5BtnText",
-<<<<<<< HEAD
-          "persistentUuid": "a9d22cb3-c6f9-4b3a-abe5-d6405fa8a550",
-=======
-          "persistentUuid": "f9c7a058-3279-413a-9140-77fa51e76130",
->>>>>>> 2762329d
+          "persistentUuid": "c4983dd2-cdbc-488a-b3c6-2981b40925e3",
           "width": 0,
           "x": 242,
           "y": 231,
@@ -457,11 +405,7 @@
           "layer": "",
           "locked": false,
           "name": "Level6BtnText",
-<<<<<<< HEAD
-          "persistentUuid": "f4eb9d3c-9e87-48c1-8f21-503b4cb5f025",
-=======
-          "persistentUuid": "2331559d-44fb-4e9a-a0a3-aa39982feb08",
->>>>>>> 2762329d
+          "persistentUuid": "9de714da-55d0-4256-87a9-4ae34a553c51",
           "width": 0,
           "x": 337,
           "y": 231,
@@ -477,11 +421,7 @@
           "layer": "",
           "locked": false,
           "name": "Level7BtnText",
-<<<<<<< HEAD
-          "persistentUuid": "45553c73-d03f-4ee6-8800-184823855741",
-=======
-          "persistentUuid": "9e4a8887-0404-41bb-bdb6-2a74754cb1b5",
->>>>>>> 2762329d
+          "persistentUuid": "34860200-6f79-45de-b59b-28ed87d4069a",
           "width": 0,
           "x": 435,
           "y": 231,
@@ -497,11 +437,7 @@
           "layer": "",
           "locked": false,
           "name": "Level8BtnText",
-<<<<<<< HEAD
-          "persistentUuid": "a9c0610a-b780-44d4-98ba-52d4c2579ef7",
-=======
-          "persistentUuid": "34562667-7683-4bf7-8f02-c55d91133712",
->>>>>>> 2762329d
+          "persistentUuid": "753d15d5-b379-425a-b893-1149f1b94f3d",
           "width": 0,
           "x": 530,
           "y": 231,
@@ -517,11 +453,7 @@
           "layer": "",
           "locked": false,
           "name": "Title",
-<<<<<<< HEAD
-          "persistentUuid": "09c62ae5-858b-4098-a835-e9072e84db76",
-=======
-          "persistentUuid": "8d7fffe6-509c-4ac5-8468-03acd844dcae",
->>>>>>> 2762329d
+          "persistentUuid": "54758339-2ed3-413e-aa33-ea3e748ec281",
           "width": 0,
           "x": 225,
           "y": 17,
@@ -2227,11 +2159,7 @@
           "layer": "",
           "locked": false,
           "name": "Title",
-<<<<<<< HEAD
-          "persistentUuid": "08665bc7-d566-45c0-a302-21b4719b849b",
-=======
-          "persistentUuid": "c2a920e4-146f-4043-a2f6-c9873ea56e8d",
->>>>>>> 2762329d
+          "persistentUuid": "c1e0157c-ad03-478d-8a02-338808e37d35",
           "width": 0,
           "x": 36,
           "y": 91,
@@ -2247,11 +2175,7 @@
           "layer": "",
           "locked": false,
           "name": "LevelSelectionBtn",
-<<<<<<< HEAD
-          "persistentUuid": "b9b20db5-e0bf-43d0-8519-ef76ba9c4510",
-=======
-          "persistentUuid": "a9950796-a8f8-4e71-a6d3-8a34ffc55b49",
->>>>>>> 2762329d
+          "persistentUuid": "18941b67-844b-4ea4-89cc-75f9194a34e4",
           "width": 244,
           "x": 268,
           "y": 291,
@@ -2267,11 +2191,7 @@
           "layer": "",
           "locked": false,
           "name": "LevelSelectionText",
-<<<<<<< HEAD
-          "persistentUuid": "f92b869b-adf0-43d1-9f75-f7d6543e7fe3",
-=======
-          "persistentUuid": "3409b732-d9e4-4b44-832e-20763a5ae8e5",
->>>>>>> 2762329d
+          "persistentUuid": "8a09f7a7-fb56-41c5-a8e9-d73c9eabeb34",
           "width": 0,
           "x": 284,
           "y": 308,
@@ -2554,11 +2474,7 @@
           "layer": "",
           "locked": false,
           "name": "Title",
-<<<<<<< HEAD
-          "persistentUuid": "98f6883c-8df1-405f-bddb-766259185672",
-=======
-          "persistentUuid": "87293d92-9471-4be9-a8eb-3c55d7fdd546",
->>>>>>> 2762329d
+          "persistentUuid": "d8c11113-792e-4f25-941e-4201fa7a8945",
           "width": 0,
           "x": 36,
           "y": 91,
@@ -2574,11 +2490,7 @@
           "layer": "",
           "locked": false,
           "name": "LevelSelectionBtn",
-<<<<<<< HEAD
-          "persistentUuid": "11542eee-202a-4d37-9ba3-8df3a5168c04",
-=======
-          "persistentUuid": "f32b1008-eeac-4331-88d6-0443dc4ecc22",
->>>>>>> 2762329d
+          "persistentUuid": "13f70b24-9a6b-4459-95ec-913d3e5ef5c6",
           "width": 244,
           "x": 268,
           "y": 291,
@@ -2594,11 +2506,7 @@
           "layer": "",
           "locked": false,
           "name": "LevelSelectionText",
-<<<<<<< HEAD
-          "persistentUuid": "56af0de8-14f7-48e5-829e-b84a90af9c3a",
-=======
-          "persistentUuid": "074bfce2-003f-4b70-bb20-949c10848b55",
->>>>>>> 2762329d
+          "persistentUuid": "0b818370-02aa-4011-a306-60b66012fb23",
           "width": 0,
           "x": 284,
           "y": 308,
@@ -2881,11 +2789,7 @@
           "layer": "",
           "locked": false,
           "name": "Title",
-<<<<<<< HEAD
-          "persistentUuid": "7a05a217-5b65-4c17-b75c-47ba88532124",
-=======
-          "persistentUuid": "0ff799e2-ed48-44b6-ad61-72b9d6fbb731",
->>>>>>> 2762329d
+          "persistentUuid": "5c555f4d-143d-4f8b-a972-b00da1f81ede",
           "width": 0,
           "x": 36,
           "y": 91,
@@ -2901,11 +2805,7 @@
           "layer": "",
           "locked": false,
           "name": "LevelSelectionBtn",
-<<<<<<< HEAD
-          "persistentUuid": "2afa18a1-30e3-467c-90ad-5bb725e4059b",
-=======
-          "persistentUuid": "87964e08-c10f-431f-aef7-baf1e7a2c8e9",
->>>>>>> 2762329d
+          "persistentUuid": "3e11ff2b-e3a8-4d07-b26a-795aa212ea93",
           "width": 244,
           "x": 268,
           "y": 291,
@@ -2921,11 +2821,7 @@
           "layer": "",
           "locked": false,
           "name": "LevelSelectionText",
-<<<<<<< HEAD
-          "persistentUuid": "280dd6fe-31c1-4173-8823-9b61bbbfa0bb",
-=======
-          "persistentUuid": "eb15fa83-eb73-4b42-bd40-625a33d167ab",
->>>>>>> 2762329d
+          "persistentUuid": "9cf1b222-48c7-461d-9b7e-265b4e2e02ca",
           "width": 0,
           "x": 284,
           "y": 308,
@@ -3208,11 +3104,7 @@
           "layer": "",
           "locked": false,
           "name": "Title",
-<<<<<<< HEAD
-          "persistentUuid": "d8e879b7-01bd-4628-8b31-07fec2a88869",
-=======
-          "persistentUuid": "6970b880-4c27-4322-ad0c-e9fac68c2e8f",
->>>>>>> 2762329d
+          "persistentUuid": "72e6b5c4-5c50-42cc-ab6f-11573080604b",
           "width": 0,
           "x": 36,
           "y": 91,
@@ -3228,11 +3120,7 @@
           "layer": "",
           "locked": false,
           "name": "LevelSelectionBtn",
-<<<<<<< HEAD
-          "persistentUuid": "a19e263e-3af5-4430-bd9d-7d16bf0baf90",
-=======
-          "persistentUuid": "0489478a-d687-42f2-b2f1-112930aba045",
->>>>>>> 2762329d
+          "persistentUuid": "92dda978-5df8-49f7-9053-cf603446dfee",
           "width": 244,
           "x": 268,
           "y": 291,
@@ -3248,11 +3136,7 @@
           "layer": "",
           "locked": false,
           "name": "LevelSelectionText",
-<<<<<<< HEAD
-          "persistentUuid": "1a8068e9-ec57-46b3-bc68-120cc110067a",
-=======
-          "persistentUuid": "37e2f59f-64b0-463b-9455-8b10657d92a4",
->>>>>>> 2762329d
+          "persistentUuid": "c771b655-d8ae-4090-8df1-e631ebb11b19",
           "width": 0,
           "x": 284,
           "y": 308,
@@ -3535,11 +3419,7 @@
           "layer": "",
           "locked": false,
           "name": "Title",
-<<<<<<< HEAD
-          "persistentUuid": "46daf71c-4a28-4d65-8a59-766df24e257f",
-=======
-          "persistentUuid": "36f86e8e-8c04-4115-a774-2860ca48e1dd",
->>>>>>> 2762329d
+          "persistentUuid": "2346c92f-f21e-4750-843f-6f7ee9616ec3",
           "width": 0,
           "x": 36,
           "y": 91,
@@ -3555,11 +3435,7 @@
           "layer": "",
           "locked": false,
           "name": "LevelSelectionBtn",
-<<<<<<< HEAD
-          "persistentUuid": "1789e63d-b9c6-46e6-88c9-232cf29cd27b",
-=======
-          "persistentUuid": "86873b59-1e57-4515-941f-1c68f30ab637",
->>>>>>> 2762329d
+          "persistentUuid": "0cb5cbe2-08d9-4b97-9142-042b3ade715a",
           "width": 244,
           "x": 268,
           "y": 291,
@@ -3575,11 +3451,7 @@
           "layer": "",
           "locked": false,
           "name": "LevelSelectionText",
-<<<<<<< HEAD
-          "persistentUuid": "c362d0d9-4a66-424d-a852-18559d77a17b",
-=======
-          "persistentUuid": "7596cc22-2053-476b-a72e-6091af6c3c73",
->>>>>>> 2762329d
+          "persistentUuid": "51c2c0ca-38b9-4e8c-9169-699fadd5186b",
           "width": 0,
           "x": 284,
           "y": 308,
@@ -3862,11 +3734,7 @@
           "layer": "",
           "locked": false,
           "name": "Title",
-<<<<<<< HEAD
-          "persistentUuid": "710adc03-1daa-4a24-948d-ef73fe456990",
-=======
-          "persistentUuid": "9cf66e2e-b382-4018-a6c6-03e38fda7176",
->>>>>>> 2762329d
+          "persistentUuid": "087fecf3-dec8-4e38-8190-81cc098bff2c",
           "width": 0,
           "x": 36,
           "y": 91,
@@ -3882,11 +3750,7 @@
           "layer": "",
           "locked": false,
           "name": "LevelSelectionBtn",
-<<<<<<< HEAD
-          "persistentUuid": "bdb8b30f-dddb-4ccd-a9e5-9f466778c118",
-=======
-          "persistentUuid": "16226e30-49dc-4cef-988c-3e87cee65765",
->>>>>>> 2762329d
+          "persistentUuid": "6b904ca8-2cf7-4c2b-a411-70a65a45fdcf",
           "width": 244,
           "x": 268,
           "y": 291,
@@ -3902,11 +3766,7 @@
           "layer": "",
           "locked": false,
           "name": "LevelSelectionText",
-<<<<<<< HEAD
-          "persistentUuid": "10c0a084-22c4-4d17-9b49-8972e72dff58",
-=======
-          "persistentUuid": "3b3c4ce6-98eb-4c64-bfb7-7ee0faad5e23",
->>>>>>> 2762329d
+          "persistentUuid": "c93e348b-1752-470b-88d4-5b08fa7f8295",
           "width": 0,
           "x": 284,
           "y": 308,
@@ -4189,11 +4049,7 @@
           "layer": "",
           "locked": false,
           "name": "Title",
-<<<<<<< HEAD
-          "persistentUuid": "c37bd4e9-c77d-429e-a4ad-5ed229d25771",
-=======
-          "persistentUuid": "19fbd5fb-8c65-491f-8eef-669e8094b8af",
->>>>>>> 2762329d
+          "persistentUuid": "7aea6dc2-7527-4cbf-b205-d97e09ea17e3",
           "width": 0,
           "x": 36,
           "y": 91,
@@ -4209,11 +4065,7 @@
           "layer": "",
           "locked": false,
           "name": "LevelSelectionBtn",
-<<<<<<< HEAD
-          "persistentUuid": "1bc426a9-241f-4375-8857-b7892181f44e",
-=======
-          "persistentUuid": "d68e0f0e-7993-4747-b9ee-5bb41281177c",
->>>>>>> 2762329d
+          "persistentUuid": "fec00201-6fd8-4417-96c0-0586b87072ce",
           "width": 244,
           "x": 268,
           "y": 291,
@@ -4229,11 +4081,7 @@
           "layer": "",
           "locked": false,
           "name": "LevelSelectionText",
-<<<<<<< HEAD
-          "persistentUuid": "f1f39e57-4e49-4f19-9891-461a111af4b1",
-=======
-          "persistentUuid": "add52b07-a0d3-48be-9825-f272114b618e",
->>>>>>> 2762329d
+          "persistentUuid": "f4554717-d52d-44e6-a6f4-9d694e09d84d",
           "width": 0,
           "x": 284,
           "y": 308,
@@ -4516,11 +4364,7 @@
           "layer": "",
           "locked": false,
           "name": "Title",
-<<<<<<< HEAD
-          "persistentUuid": "47ab48ec-841e-4aee-a76c-b22521f52c3d",
-=======
-          "persistentUuid": "e5bfd632-9a7a-4732-8356-5e55601f6e72",
->>>>>>> 2762329d
+          "persistentUuid": "ddb5d8ef-801c-4a49-8934-a8d61eb655e7",
           "width": 0,
           "x": 36,
           "y": 91,
@@ -4536,11 +4380,7 @@
           "layer": "",
           "locked": false,
           "name": "LevelSelectionBtn",
-<<<<<<< HEAD
-          "persistentUuid": "120fbad2-959d-4983-8cc5-7a78344a233a",
-=======
-          "persistentUuid": "7c77c71f-d98f-4f35-8620-d9d6242806c9",
->>>>>>> 2762329d
+          "persistentUuid": "6725bb12-88df-4bdd-a157-476ce7bd211d",
           "width": 244,
           "x": 268,
           "y": 291,
@@ -4556,11 +4396,7 @@
           "layer": "",
           "locked": false,
           "name": "LevelSelectionText",
-<<<<<<< HEAD
-          "persistentUuid": "48d1da61-d7cd-4cc9-88ef-3f11d8fd00a8",
-=======
-          "persistentUuid": "67183aa9-3b98-4f09-87cf-e197389b13b9",
->>>>>>> 2762329d
+          "persistentUuid": "29326cdf-1e90-40a1-864d-c48bb357adb3",
           "width": 0,
           "x": 284,
           "y": 308,
