{
  "firstLayout": "",
  "gdVersion": {
    "build": 98,
    "major": 4,
    "minor": 0,
    "revision": 0
  },
  "properties": {
    "adMobAppId": "",
    "adaptGameResolutionAtRuntime": false,
    "folderProject": false,
    "linuxExecutableFilename": "",
    "macExecutableFilename": "",
    "orientation": "default",
    "packageName": "com.example.gamename",
    "projectFile": "C:\\Users\\szoszo\\Desktop\\Projects\\GDevelop5\\rotate-object\\game.json",
    "scaleMode": "linear",
    "sizeOnStartupMode": "",
    "useExternalSourceFiles": false,
    "version": "1.0.0",
    "winExecutableFilename": "",
    "winExecutableIconFile": "",
    "name": "Project",
    "author": "",
    "windowWidth": 800,
    "windowHeight": 600,
    "latestCompilationDirectory": "",
    "maxFPS": 60,
    "minFPS": 10,
    "verticalSync": false,
    "platformSpecificAssets": {},
    "loadingScreen": {
      "showGDevelopSplash": true
    },
    "extensions": [
      {
        "name": "BuiltinObject"
      },
      {
        "name": "BuiltinAudio"
      },
      {
        "name": "BuiltinVariables"
      },
      {
        "name": "BuiltinTime"
      },
      {
        "name": "BuiltinMouse"
      },
      {
        "name": "BuiltinKeyboard"
      },
      {
        "name": "BuiltinJoystick"
      },
      {
        "name": "BuiltinCamera"
      },
      {
        "name": "BuiltinWindow"
      },
      {
        "name": "BuiltinFile"
      },
      {
        "name": "BuiltinNetwork"
      },
      {
        "name": "BuiltinScene"
      },
      {
        "name": "BuiltinAdvanced"
      },
      {
        "name": "Sprite"
      },
      {
        "name": "BuiltinCommonInstructions"
      },
      {
        "name": "BuiltinCommonConversions"
      },
      {
        "name": "BuiltinStringInstructions"
      },
      {
        "name": "BuiltinMathematicalTools"
      },
      {
        "name": "BuiltinExternalLayouts"
      }
    ],
    "platforms": [
      {
        "name": "GDevelop JS platform"
      }
    ],
    "currentPlatform": "GDevelop JS platform"
  },
  "resources": {
    "resources": [
      {
        "alwaysLoaded": false,
        "file": "https://resources.gdevelop-app.com/examples/rotate-with-keypress/p1_jump.png",
        "kind": "image",
        "metadata": "",
        "name": "p1_jump.png",
        "smoothed": true,
        "userAdded": true
      }
    ],
    "resourceFolders": []
  },
  "objects": [],
  "objectsGroups": [],
  "variables": [],
  "layouts": [
    {
      "b": 209,
      "disableInputWhenNotFocused": true,
      "mangledName": "NewScene",
      "name": "NewScene",
      "oglFOV": 90,
      "oglZFar": 500,
      "oglZNear": 1,
      "r": 209,
      "standardSortMethod": true,
      "stopSoundsOnStartup": true,
      "title": "",
      "v": 209,
      "uiSettings": {
        "grid": false,
        "gridB": 255,
        "gridG": 180,
        "gridHeight": 32,
        "gridOffsetX": 0,
        "gridOffsetY": 0,
        "gridR": 158,
        "gridWidth": 32,
        "snap": true,
        "windowMask": false,
        "zoomFactor": 1
      },
      "objectsGroups": [],
      "variables": [],
      "instances": [
        {
          "angle": 0,
          "customSize": false,
          "height": 0,
          "layer": "",
          "locked": false,
          "name": "kenney",
<<<<<<< HEAD
          "persistentUuid": "9e5d1d3c-d4ef-47c1-8942-d6da5d1ce755",
=======
          "persistentUuid": "47e71e11-a83c-4baa-bea7-79cbd4d700b8",
>>>>>>> 2762329d
          "width": 0,
          "x": 336.849,
          "y": 241.534,
          "zOrder": 1,
          "numberProperties": [],
          "stringProperties": [],
          "initialVariables": []
        },
        {
          "angle": 0,
          "customSize": false,
          "height": 0,
          "layer": "",
          "locked": false,
          "name": "message",
<<<<<<< HEAD
          "persistentUuid": "5c973191-e2dd-4306-8723-01aae29b2644",
=======
          "persistentUuid": "bd8b9224-62dd-43ef-9b74-bb0823814ee1",
>>>>>>> 2762329d
          "width": 0,
          "x": 117.085,
          "y": 1.20455,
          "zOrder": 2,
          "numberProperties": [],
          "stringProperties": [],
          "initialVariables": []
        }
      ],
      "objects": [
        {
          "name": "kenney",
          "tags": "",
          "type": "Sprite",
          "updateIfNotVisible": false,
          "variables": [],
          "behaviors": [],
          "animations": [
            {
              "name": "",
              "useMultipleDirections": false,
              "directions": [
                {
                  "looping": false,
                  "timeBetweenFrames": 1,
                  "sprites": [
                    {
                      "hasCustomCollisionMask": false,
                      "image": "p1_jump.png",
                      "points": [],
                      "originPoint": {
                        "name": "origine",
                        "x": 0,
                        "y": 0
                      },
                      "centerPoint": {
                        "automatic": true,
                        "name": "centre",
                        "x": 0,
                        "y": 0
                      },
                      "customCollisionMask": []
                    }
                  ]
                }
              ]
            }
          ]
        },
        {
          "bold": false,
          "italic": false,
          "name": "message",
          "smoothed": true,
          "tags": "",
          "type": "TextObject::Text",
          "underlined": false,
          "variables": [],
          "behaviors": [],
          "string": "Press the Left and Right arrow keys to rotate kenney",
          "font": "",
          "characterSize": 20,
          "color": {
            "b": 0,
            "g": 0,
            "r": 0
          }
        }
      ],
      "events": [
        {
          "disabled": false,
          "folded": false,
          "type": "BuiltinCommonInstructions::Comment",
          "color": {
            "b": 109,
            "g": 230,
            "r": 255,
            "textB": 0,
            "textG": 0,
            "textR": 0
          },
          "comment": "NOTE: the origin point of kenney is in the top left corner that's why you may experience a slight movement during rotation",
          "comment2": ""
        },
        {
          "disabled": false,
          "folded": false,
          "type": "BuiltinCommonInstructions::Comment",
          "color": {
            "b": 109,
            "g": 230,
            "r": 255,
            "textB": 0,
            "textG": 0,
            "textR": 0
          },
          "comment": "if left arrow key is pressed, rotate kenney to negative direction at speed 100 pixels per second",
          "comment2": ""
        },
        {
          "disabled": false,
          "folded": false,
          "type": "BuiltinCommonInstructions::Standard",
          "conditions": [
            {
              "type": {
                "inverted": false,
                "value": "KeyPressed"
              },
              "parameters": [
                "",
                "Left"
              ],
              "subInstructions": []
            }
          ],
          "actions": [
            {
              "type": {
                "inverted": false,
                "value": "Rotate"
              },
              "parameters": [
                "kenney",
                "-100",
                ""
              ],
              "subInstructions": []
            }
          ],
          "events": []
        },
        {
          "disabled": false,
          "folded": false,
          "type": "BuiltinCommonInstructions::Comment",
          "color": {
            "b": 109,
            "g": 230,
            "r": 255,
            "textB": 0,
            "textG": 0,
            "textR": 0
          },
          "comment": "if right arrow key is pressed, rotate kenney to positive direction at speed 100 pixels per second",
          "comment2": ""
        },
        {
          "disabled": false,
          "folded": false,
          "type": "BuiltinCommonInstructions::Standard",
          "conditions": [
            {
              "type": {
                "inverted": false,
                "value": "KeyPressed"
              },
              "parameters": [
                "",
                "Right"
              ],
              "subInstructions": []
            }
          ],
          "actions": [
            {
              "type": {
                "inverted": false,
                "value": "Rotate"
              },
              "parameters": [
                "kenney",
                "100",
                ""
              ],
              "subInstructions": []
            }
          ],
          "events": []
        }
      ],
      "layers": [
        {
          "name": "",
          "visibility": true,
          "cameras": [
            {
              "defaultSize": true,
              "defaultViewport": true,
              "height": 0,
              "viewportBottom": 1,
              "viewportLeft": 0,
              "viewportRight": 1,
              "viewportTop": 0,
              "width": 0
            }
          ],
          "effects": []
        }
      ],
      "behaviorsSharedData": []
    }
  ],
  "externalEvents": [],
  "eventsFunctionsExtensions": [],
  "externalLayouts": [],
  "externalSourceFiles": []
}<|MERGE_RESOLUTION|>--- conflicted
+++ resolved
@@ -7,7 +7,6 @@
     "revision": 0
   },
   "properties": {
-    "adMobAppId": "",
     "adaptGameResolutionAtRuntime": false,
     "folderProject": false,
     "linuxExecutableFilename": "",
@@ -33,6 +32,7 @@
     "loadingScreen": {
       "showGDevelopSplash": true
     },
+    "extensionProperties": [],
     "extensions": [
       {
         "name": "BuiltinObject"
@@ -153,11 +153,7 @@
           "layer": "",
           "locked": false,
           "name": "kenney",
-<<<<<<< HEAD
-          "persistentUuid": "9e5d1d3c-d4ef-47c1-8942-d6da5d1ce755",
-=======
-          "persistentUuid": "47e71e11-a83c-4baa-bea7-79cbd4d700b8",
->>>>>>> 2762329d
+          "persistentUuid": "d39df33d-54ea-448c-80ca-e068fc7d80ad",
           "width": 0,
           "x": 336.849,
           "y": 241.534,
@@ -173,11 +169,7 @@
           "layer": "",
           "locked": false,
           "name": "message",
-<<<<<<< HEAD
-          "persistentUuid": "5c973191-e2dd-4306-8723-01aae29b2644",
-=======
-          "persistentUuid": "bd8b9224-62dd-43ef-9b74-bb0823814ee1",
->>>>>>> 2762329d
+          "persistentUuid": "1698775a-46e5-4f1c-9a53-64e6f050b08e",
           "width": 0,
           "x": 117.085,
           "y": 1.20455,
