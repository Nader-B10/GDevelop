--- conflicted
+++ resolved
@@ -7,7 +7,6 @@
     "revision": 0
   },
   "properties": {
-    "adMobAppId": "",
     "adaptGameResolutionAtRuntime": false,
     "folderProject": false,
     "linuxExecutableFilename": "",
@@ -33,6 +32,7 @@
     "loadingScreen": {
       "showGDevelopSplash": true
     },
+    "extensionProperties": [],
     "extensions": [
       {
         "name": "BuiltinObject"
@@ -189,11 +189,7 @@
           "layer": "",
           "locked": false,
           "name": "menuitem",
-<<<<<<< HEAD
-          "persistentUuid": "7ef7f83d-1d9f-47a9-afa4-cedf8da92e55",
-=======
-          "persistentUuid": "61fa200b-5d1c-40cd-b4cd-581fef136c0f",
->>>>>>> 2762329d
+          "persistentUuid": "d6b78aab-2c1c-4eba-8819-0d361a10963e",
           "width": 0,
           "x": 64,
           "y": 64,
@@ -214,11 +210,7 @@
           "layer": "",
           "locked": false,
           "name": "menuitem",
-<<<<<<< HEAD
-          "persistentUuid": "95bda0ab-df37-4c49-9887-8b095ad5859a",
-=======
-          "persistentUuid": "bb0d7199-c253-42b6-b1ba-f87842d0ba2e",
->>>>>>> 2762329d
+          "persistentUuid": "1ad880c5-4a54-45ce-b339-9e8baa1ec98b",
           "width": 0,
           "x": 64,
           "y": 128,
@@ -239,11 +231,7 @@
           "layer": "",
           "locked": false,
           "name": "menuitem",
-<<<<<<< HEAD
-          "persistentUuid": "1fbd15e7-b3a5-4f2f-b83b-64ee2791d4c7",
-=======
-          "persistentUuid": "71167f7f-5313-4d58-8aa6-10f06531e4a5",
->>>>>>> 2762329d
+          "persistentUuid": "63521c8e-1438-41c3-a8aa-9cdec98e0785",
           "width": 0,
           "x": 64,
           "y": 192,
@@ -264,11 +252,7 @@
           "layer": "",
           "locked": false,
           "name": "menuitem",
-<<<<<<< HEAD
-          "persistentUuid": "8cd2ba84-4af8-4f2e-bd97-44481ded93c8",
-=======
-          "persistentUuid": "d51abd55-1c48-4cf0-919f-b9b40f717238",
->>>>>>> 2762329d
+          "persistentUuid": "164e6835-3b18-4efa-8a05-386f4132653c",
           "width": 0,
           "x": 64,
           "y": 256,
@@ -289,11 +273,7 @@
           "layer": "",
           "locked": false,
           "name": "menuitem",
-<<<<<<< HEAD
-          "persistentUuid": "a7b4aac8-7464-47da-9eed-73f3e02ea0d6",
-=======
-          "persistentUuid": "c57da83a-36b7-49ac-b6b3-5b32ec833d82",
->>>>>>> 2762329d
+          "persistentUuid": "47f7d1c1-b9f3-4604-8e7a-b51f11762710",
           "width": 0,
           "x": 64,
           "y": 320,
@@ -318,11 +298,7 @@
           "layer": "",
           "locked": false,
           "name": "image",
-<<<<<<< HEAD
-          "persistentUuid": "36bef48b-9d21-49ac-b6a1-e34a518107c3",
-=======
-          "persistentUuid": "997869b7-af12-49f9-a42c-5f809347753c",
->>>>>>> 2762329d
+          "persistentUuid": "eed39fbe-81bf-44d6-a526-b031946a0d55",
           "width": 0,
           "x": 320,
           "y": 160,
@@ -487,11 +463,7 @@
           "layer": "",
           "locked": false,
           "name": "menuitem",
-<<<<<<< HEAD
-          "persistentUuid": "ecfb9414-407e-43bb-9b26-73146ae3f45d",
-=======
-          "persistentUuid": "41c06473-f36c-4b8f-a0c5-cfa28e5696e9",
->>>>>>> 2762329d
+          "persistentUuid": "08ddafe7-320e-4b24-b8cc-5abab28e58ea",
           "width": 0,
           "x": 64,
           "y": 128,
@@ -512,11 +484,7 @@
           "layer": "",
           "locked": false,
           "name": "menuitem",
-<<<<<<< HEAD
-          "persistentUuid": "557089b7-ab2b-404f-97c0-238aff5b3591",
-=======
-          "persistentUuid": "53c35c8f-68d3-437d-bb02-616d953e7826",
->>>>>>> 2762329d
+          "persistentUuid": "0d1835f5-2516-46c0-b453-9f7cd0bf47b4",
           "width": 0,
           "x": 64,
           "y": 192,
@@ -537,11 +505,7 @@
           "layer": "",
           "locked": false,
           "name": "menuitem",
-<<<<<<< HEAD
-          "persistentUuid": "78cb151a-023e-43fb-a1fb-74967a79d200",
-=======
-          "persistentUuid": "9c190c2b-a9e2-4ed6-9790-b2974cbc293c",
->>>>>>> 2762329d
+          "persistentUuid": "68ed2980-bebb-44dd-99ed-1f50538bf6a3",
           "width": 0,
           "x": 64,
           "y": 256,
@@ -562,11 +526,7 @@
           "layer": "",
           "locked": false,
           "name": "menuitem",
-<<<<<<< HEAD
-          "persistentUuid": "20823a65-2c63-486c-b770-37c978c76d8c",
-=======
-          "persistentUuid": "81c91169-415a-4262-a655-1d42b2544f75",
->>>>>>> 2762329d
+          "persistentUuid": "99a7177c-8616-4138-9c83-805a7281143c",
           "width": 0,
           "x": 64,
           "y": 320,
@@ -587,11 +547,7 @@
           "layer": "",
           "locked": false,
           "name": "menuitem",
-<<<<<<< HEAD
-          "persistentUuid": "aab1414e-d51b-49be-be35-bdebe73aedda",
-=======
-          "persistentUuid": "d06ac0ee-1179-4042-b001-7e66187526f8",
->>>>>>> 2762329d
+          "persistentUuid": "800437d4-558f-4f45-b833-d57a65c9792e",
           "width": 0,
           "x": 64,
           "y": 64,
@@ -616,11 +572,7 @@
           "layer": "",
           "locked": false,
           "name": "image",
-<<<<<<< HEAD
-          "persistentUuid": "3e7d982f-c824-4dfc-8f18-573bacafb91c",
-=======
-          "persistentUuid": "b834827d-55a8-4ef5-82d3-c44d1244343a",
->>>>>>> 2762329d
+          "persistentUuid": "c050e658-f8a3-45aa-bf64-4cfdb2a4f66c",
           "width": 0,
           "x": 320,
           "y": 160,
@@ -770,11 +722,7 @@
           "layer": "",
           "locked": false,
           "name": "menuitem",
-<<<<<<< HEAD
-          "persistentUuid": "7589f92b-3b08-46f4-abd6-d242f9b2e820",
-=======
-          "persistentUuid": "4d7317c4-d6d3-496f-a87c-a813335b27b4",
->>>>>>> 2762329d
+          "persistentUuid": "acd4b623-c53d-4b61-8d5b-d6615d055c59",
           "width": 0,
           "x": 64,
           "y": 128,
@@ -799,11 +747,7 @@
           "layer": "",
           "locked": false,
           "name": "menuitem",
-<<<<<<< HEAD
-          "persistentUuid": "d56361bd-7e61-40ac-b394-a06669d92cee",
-=======
-          "persistentUuid": "8fcc235b-719f-4962-b205-0eeccaa3f146",
->>>>>>> 2762329d
+          "persistentUuid": "009f574f-1587-4e1a-9da5-afba23992681",
           "width": 0,
           "x": 64,
           "y": 192,
@@ -824,11 +768,7 @@
           "layer": "",
           "locked": false,
           "name": "menuitem",
-<<<<<<< HEAD
-          "persistentUuid": "349c2b29-3629-4441-a0ea-789191e90236",
-=======
-          "persistentUuid": "2258a086-87fd-48d7-816a-7264943e2433",
->>>>>>> 2762329d
+          "persistentUuid": "7a0e1120-5c6e-4ed2-b272-c5b8e9aebbe7",
           "width": 0,
           "x": 64,
           "y": 256,
@@ -849,11 +789,7 @@
           "layer": "",
           "locked": false,
           "name": "menuitem",
-<<<<<<< HEAD
-          "persistentUuid": "7cf88ff8-0f70-48a6-8e57-52320111d143",
-=======
-          "persistentUuid": "226c7fe4-9001-4b3e-8ba0-70d99ac8a427",
->>>>>>> 2762329d
+          "persistentUuid": "3f27f791-1331-4a43-a5ea-3a7420d3e3ff",
           "width": 0,
           "x": 64,
           "y": 320,
@@ -874,11 +810,7 @@
           "layer": "",
           "locked": false,
           "name": "menuitem",
-<<<<<<< HEAD
-          "persistentUuid": "92646a3f-0b4c-4a60-b5e9-0bbe8c2d197f",
-=======
-          "persistentUuid": "69e22d06-612e-47d6-a79c-38b36f286535",
->>>>>>> 2762329d
+          "persistentUuid": "03334e4d-820a-48c6-a544-1921d9043730",
           "width": 0,
           "x": 64,
           "y": 64,
@@ -899,11 +831,7 @@
           "layer": "",
           "locked": false,
           "name": "image",
-<<<<<<< HEAD
-          "persistentUuid": "e5932e90-568b-405f-be56-e9b2cc5c6caa",
-=======
-          "persistentUuid": "b71adb05-92b6-4e9e-9a3b-cb2068805e90",
->>>>>>> 2762329d
+          "persistentUuid": "9ef57038-ee2e-48f2-a3a6-40e9892ebbbf",
           "width": 0,
           "x": 320,
           "y": 160,
@@ -1053,11 +981,7 @@
           "layer": "",
           "locked": false,
           "name": "menuitem",
-<<<<<<< HEAD
-          "persistentUuid": "8a5dd0ca-fe6e-4c76-911b-c5b5b18ab080",
-=======
-          "persistentUuid": "b5daad4b-a06b-4a87-8daf-509209629266",
->>>>>>> 2762329d
+          "persistentUuid": "84f90ddf-343e-45ad-a999-e0f90ee21282",
           "width": 0,
           "x": 64,
           "y": 128,
@@ -1078,11 +1002,7 @@
           "layer": "",
           "locked": false,
           "name": "menuitem",
-<<<<<<< HEAD
-          "persistentUuid": "a6a49a7d-fe60-4f5d-b173-dfb8bbaffaef",
-=======
-          "persistentUuid": "42cabc4b-dd09-43c6-a37e-b471cef4253a",
->>>>>>> 2762329d
+          "persistentUuid": "d2a3b6f4-e2dc-4054-8bed-204e03d4e515",
           "width": 0,
           "x": 64,
           "y": 192,
@@ -1107,11 +1027,7 @@
           "layer": "",
           "locked": false,
           "name": "menuitem",
-<<<<<<< HEAD
-          "persistentUuid": "9920f243-f931-427b-b6cf-fa7ba00266c7",
-=======
-          "persistentUuid": "6808847f-52a2-4367-9d74-1d4f4d3bbe15",
->>>>>>> 2762329d
+          "persistentUuid": "35484cab-e661-43e0-b5aa-18786f0e5abe",
           "width": 0,
           "x": 64,
           "y": 256,
@@ -1132,11 +1048,7 @@
           "layer": "",
           "locked": false,
           "name": "menuitem",
-<<<<<<< HEAD
-          "persistentUuid": "20ca0b71-5067-401f-962c-80395d15b7b6",
-=======
-          "persistentUuid": "8d48319a-c683-497f-bb74-912f1047fb05",
->>>>>>> 2762329d
+          "persistentUuid": "d809b71b-3704-4245-aea0-3b984fcdeddf",
           "width": 0,
           "x": 64,
           "y": 320,
@@ -1157,11 +1069,7 @@
           "layer": "",
           "locked": false,
           "name": "menuitem",
-<<<<<<< HEAD
-          "persistentUuid": "c45bdb4b-c8be-497b-bb1e-91847b37b083",
-=======
-          "persistentUuid": "b13a70c0-2be9-452b-b26e-b1774f814f88",
->>>>>>> 2762329d
+          "persistentUuid": "93949919-be99-4bd9-825a-c8b402e81ef0",
           "width": 0,
           "x": 64,
           "y": 64,
@@ -1182,11 +1090,7 @@
           "layer": "",
           "locked": false,
           "name": "image",
-<<<<<<< HEAD
-          "persistentUuid": "803db7b0-0c2b-45cf-ae3a-0ca65ec44ee0",
-=======
-          "persistentUuid": "2b624ce4-73fc-49e7-95c1-6467a0c9a613",
->>>>>>> 2762329d
+          "persistentUuid": "907259cb-aea7-4048-aba0-4461bdee5448",
           "width": 0,
           "x": 320,
           "y": 171,
@@ -1336,11 +1240,7 @@
           "layer": "",
           "locked": false,
           "name": "menuitem",
-<<<<<<< HEAD
-          "persistentUuid": "00d1a932-de8e-4194-889a-b0f87d2b896d",
-=======
-          "persistentUuid": "b3125246-5fe5-4b69-843f-a1d3f8e9959c",
->>>>>>> 2762329d
+          "persistentUuid": "a7fa3bc3-2983-41aa-ba58-daaecd0a604c",
           "width": 0,
           "x": 64,
           "y": 128,
@@ -1361,11 +1261,7 @@
           "layer": "",
           "locked": false,
           "name": "menuitem",
-<<<<<<< HEAD
-          "persistentUuid": "2d031453-3194-4fd6-8143-dce9662bea6c",
-=======
-          "persistentUuid": "c956b8e1-f6f5-484e-87b9-d0d754c77fbc",
->>>>>>> 2762329d
+          "persistentUuid": "92b54718-9904-4dc2-9f01-c8ed9761b6ab",
           "width": 0,
           "x": 64,
           "y": 192,
@@ -1386,11 +1282,7 @@
           "layer": "",
           "locked": false,
           "name": "menuitem",
-<<<<<<< HEAD
-          "persistentUuid": "7b4d4307-ae9d-42b6-abdb-e6b003692b4d",
-=======
-          "persistentUuid": "16c03851-5743-414f-a01f-2285844b90a0",
->>>>>>> 2762329d
+          "persistentUuid": "5802b578-170c-42ab-a767-3ed074eb93b7",
           "width": 0,
           "x": 64,
           "y": 256,
@@ -1415,11 +1307,7 @@
           "layer": "",
           "locked": false,
           "name": "menuitem",
-<<<<<<< HEAD
-          "persistentUuid": "6e408048-d17d-4358-87a9-84e28685cd3b",
-=======
-          "persistentUuid": "46d59ff5-cf96-4f68-aeda-d6b609ce6a5e",
->>>>>>> 2762329d
+          "persistentUuid": "f8c86344-2555-444c-a0aa-1f76450bf19c",
           "width": 0,
           "x": 64,
           "y": 320,
@@ -1440,11 +1328,7 @@
           "layer": "",
           "locked": false,
           "name": "menuitem",
-<<<<<<< HEAD
-          "persistentUuid": "eb6e3f68-fa82-4bf8-abc9-ad72b729177b",
-=======
-          "persistentUuid": "e112cd47-4634-42c6-a605-7076c3d2a99e",
->>>>>>> 2762329d
+          "persistentUuid": "3c773244-f3e6-4c69-82bb-7d8de9f92b2a",
           "width": 0,
           "x": 64,
           "y": 64,
@@ -1465,11 +1349,7 @@
           "layer": "",
           "locked": false,
           "name": "image",
-<<<<<<< HEAD
-          "persistentUuid": "e6df9629-a559-4db3-8411-61ab46b6fe7b",
-=======
-          "persistentUuid": "fd12f093-fe7c-40d6-96fb-c9805f3854e2",
->>>>>>> 2762329d
+          "persistentUuid": "cca1e8bd-d012-415f-81d4-9cf1fc92c8a3",
           "width": 0,
           "x": 320,
           "y": 160,
