--- conflicted
+++ resolved
@@ -7,7 +7,6 @@
     "revision": 0
   },
   "properties": {
-    "adMobAppId": "",
     "adaptGameResolutionAtRuntime": false,
     "folderProject": false,
     "linuxExecutableFilename": "",
@@ -33,6 +32,7 @@
     "loadingScreen": {
       "showGDevelopSplash": false
     },
+    "extensionProperties": [],
     "extensions": [
       {
         "name": "BuiltinObject"
@@ -285,11 +285,7 @@
           "layer": "",
           "locked": false,
           "name": "Barrel",
-<<<<<<< HEAD
-          "persistentUuid": "76f96383-da5e-401e-b1a5-548855530411",
-=======
-          "persistentUuid": "b793fd4e-98d5-40b5-812a-9d78cbbe7dad",
->>>>>>> 2762329d
+          "persistentUuid": "824d2277-82f3-4506-a035-c8d3250b9c52",
           "width": 0,
           "x": 56,
           "y": 334,
@@ -322,11 +318,7 @@
           "layer": "",
           "locked": false,
           "name": "XButton",
-<<<<<<< HEAD
-          "persistentUuid": "28298b71-cfe8-49ab-b7bf-855145eae35e",
-=======
-          "persistentUuid": "deee2f4a-d533-483a-afad-4f6c872c83a1",
->>>>>>> 2762329d
+          "persistentUuid": "58cc4ce0-8810-4800-89f0-7eb6d45f7bbb",
           "width": 0,
           "x": 456,
           "y": 443,
@@ -342,11 +334,7 @@
           "layer": "",
           "locked": false,
           "name": "message",
-<<<<<<< HEAD
-          "persistentUuid": "c39c394a-d027-459f-925b-a09ff10265d5",
-=======
-          "persistentUuid": "c8535b55-2bd3-4d1f-8655-2f00f3a3244a",
->>>>>>> 2762329d
+          "persistentUuid": "11f1bc96-a172-464c-8157-d0fd1b066a0e",
           "width": 0,
           "x": 4,
           "y": 559,
@@ -362,11 +350,7 @@
           "layer": "",
           "locked": false,
           "name": "Barrel",
-<<<<<<< HEAD
-          "persistentUuid": "ffd2f0b5-666f-4078-b403-b86eb02933c5",
-=======
-          "persistentUuid": "8ff1a812-282d-4bb1-bbd4-53693345fae7",
->>>>>>> 2762329d
+          "persistentUuid": "fffad0f7-e5a3-416a-84c6-9ac94b338ff7",
           "width": 0,
           "x": 56,
           "y": 256,
@@ -399,11 +383,7 @@
           "layer": "",
           "locked": false,
           "name": "Barrel",
-<<<<<<< HEAD
-          "persistentUuid": "1dd3caa9-5b12-4822-b3df-bdfbd841bac2",
-=======
-          "persistentUuid": "16423ff2-90b3-4e64-af3e-ab48f30db20b",
->>>>>>> 2762329d
+          "persistentUuid": "1fd6e98d-7a40-4099-9178-e5641040bc7a",
           "width": 0,
           "x": 55,
           "y": 183,
@@ -436,11 +416,7 @@
           "layer": "",
           "locked": false,
           "name": "Barrel",
-<<<<<<< HEAD
-          "persistentUuid": "f5430333-17f3-4153-84da-5d5d63cd1d32",
-=======
-          "persistentUuid": "10f91f74-199c-4eb9-a424-b1e62192cdeb",
->>>>>>> 2762329d
+          "persistentUuid": "b4cd8f24-bddd-4107-8210-6c437f19e9de",
           "width": 0,
           "x": 57,
           "y": 418,
@@ -473,11 +449,7 @@
           "layer": "",
           "locked": false,
           "name": "Box",
-<<<<<<< HEAD
-          "persistentUuid": "122bbe3f-89a9-4a7b-9a20-8c953af99033",
-=======
-          "persistentUuid": "20295814-7d97-465f-b55a-226fb428b4b9",
->>>>>>> 2762329d
+          "persistentUuid": "e4a34db5-b36b-4f45-a2b4-da346302139b",
           "width": 0,
           "x": 446,
           "y": 364,
@@ -510,11 +482,7 @@
           "layer": "",
           "locked": false,
           "name": "Box",
-<<<<<<< HEAD
-          "persistentUuid": "8529b3a6-2e9d-4155-8aaf-4d4a8bfed558",
-=======
-          "persistentUuid": "0607175b-80c0-4cb6-b265-418c92a8e658",
->>>>>>> 2762329d
+          "persistentUuid": "5d7f82b1-fac2-404e-b62e-4b30aab3d864",
           "width": 0,
           "x": 446,
           "y": 295,
@@ -547,11 +515,7 @@
           "layer": "",
           "locked": false,
           "name": "Box",
-<<<<<<< HEAD
-          "persistentUuid": "eccb8a41-b38d-4f34-8c81-47fbc1adc38b",
-=======
-          "persistentUuid": "c93dcdb3-0a1c-42f2-b85c-7c55a8196c57",
->>>>>>> 2762329d
+          "persistentUuid": "681dc1f8-6948-4cfb-98b7-29ddab5c9216",
           "width": 0,
           "x": 446,
           "y": 226,
@@ -584,11 +548,7 @@
           "layer": "",
           "locked": false,
           "name": "Jug",
-<<<<<<< HEAD
-          "persistentUuid": "8d58efa9-0950-4972-ac87-3d4de2f4f727",
-=======
-          "persistentUuid": "34ac8101-36f5-44b1-88d8-ec6482b5b88a",
->>>>>>> 2762329d
+          "persistentUuid": "397eb2cb-2625-4917-bd9b-27e0b1337f81",
           "width": 0,
           "x": 230,
           "y": 225,
@@ -621,11 +581,7 @@
           "layer": "",
           "locked": false,
           "name": "Jug",
-<<<<<<< HEAD
-          "persistentUuid": "a435a417-e2fa-4eed-8cc6-8701048a0d3a",
-=======
-          "persistentUuid": "a1360de9-d4d6-4663-b1f4-e99d684ee055",
->>>>>>> 2762329d
+          "persistentUuid": "27a92070-652f-459d-80e3-41d1b10c029c",
           "width": 0,
           "x": 231,
           "y": 305,
@@ -658,11 +614,7 @@
           "layer": "",
           "locked": false,
           "name": "Jug",
-<<<<<<< HEAD
-          "persistentUuid": "23cbe2f6-c56d-454e-a4e7-ed36ab0139f8",
-=======
-          "persistentUuid": "a2d1b77b-3206-4c2c-ace5-f27b1ca7536e",
->>>>>>> 2762329d
+          "persistentUuid": "e443ee04-fdc4-432b-b6dc-23c1906a07cf",
           "width": 0,
           "x": 229,
           "y": 378,
@@ -695,11 +647,7 @@
           "layer": "",
           "locked": false,
           "name": "ExampleDescription",
-<<<<<<< HEAD
-          "persistentUuid": "c746cb0d-d413-4c7f-8881-fde47d3da531",
-=======
-          "persistentUuid": "57753a09-c5c6-44f2-801e-50914f2c3851",
->>>>>>> 2762329d
+          "persistentUuid": "6c6f57a2-8e4d-44d3-a03d-76cccc9c1949",
           "width": 0,
           "x": 17,
           "y": 15,
