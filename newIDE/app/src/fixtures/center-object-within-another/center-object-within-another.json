{
  "firstLayout": "",
  "gdVersion": {
    "build": 98,
    "major": 4,
    "minor": 0,
    "revision": 0
  },
  "properties": {
    "adMobAppId": "",
    "adaptGameResolutionAtRuntime": false,
    "folderProject": false,
    "linuxExecutableFilename": "",
    "macExecutableFilename": "",
    "orientation": "landscape",
    "packageName": "com.example.gamename",
    "projectFile": "/Users/florianrival/Projects/F/GD/newIDE/app/resources/examples/center-object-within-another/center-object-within-another.json",
    "scaleMode": "linear",
    "sizeOnStartupMode": "adaptWidth",
    "useExternalSourceFiles": false,
    "version": "1.0.0",
    "winExecutableFilename": "",
    "winExecutableIconFile": "",
    "name": "Project",
    "author": "",
    "windowWidth": 800,
    "windowHeight": 600,
    "latestCompilationDirectory": "",
    "maxFPS": 60,
    "minFPS": 10,
    "verticalSync": false,
    "platformSpecificAssets": {},
    "loadingScreen": {
      "showGDevelopSplash": false
    },
    "extensions": [
      {
        "name": "BuiltinObject"
      },
      {
        "name": "BuiltinAudio"
      },
      {
        "name": "BuiltinVariables"
      },
      {
        "name": "BuiltinTime"
      },
      {
        "name": "BuiltinMouse"
      },
      {
        "name": "BuiltinKeyboard"
      },
      {
        "name": "BuiltinJoystick"
      },
      {
        "name": "BuiltinCamera"
      },
      {
        "name": "BuiltinWindow"
      },
      {
        "name": "BuiltinFile"
      },
      {
        "name": "BuiltinNetwork"
      },
      {
        "name": "BuiltinScene"
      },
      {
        "name": "BuiltinAdvanced"
      },
      {
        "name": "Sprite"
      },
      {
        "name": "BuiltinCommonInstructions"
      },
      {
        "name": "BuiltinCommonConversions"
      },
      {
        "name": "BuiltinStringInstructions"
      },
      {
        "name": "BuiltinMathematicalTools"
      },
      {
        "name": "BuiltinExternalLayouts"
      }
    ],
    "platforms": [
      {
        "name": "GDevelop JS platform"
      }
    ],
    "currentPlatform": "GDevelop JS platform"
  },
  "resources": {
    "resources": [
      {
        "alwaysLoaded": false,
        "file": "https://resources.gdevelop-app.com/examples/center-object-within-another/coinGold.png",
        "kind": "image",
        "metadata": "",
        "name": "coinGold.png",
        "smoothed": true,
        "userAdded": true
      },
      {
        "alwaysLoaded": false,
        "file": "https://resources.gdevelop-app.com/examples/center-object-within-another/brickWall.png",
        "kind": "image",
        "metadata": "",
        "name": "brickWall.png",
        "smoothed": true,
        "userAdded": true
      }
    ],
    "resourceFolders": []
  },
  "objects": [],
  "objectsGroups": [],
  "variables": [],
  "layouts": [
    {
      "b": 209,
      "disableInputWhenNotFocused": true,
      "mangledName": "NewScene",
      "name": "NewScene",
      "oglFOV": 90,
      "oglZFar": 500,
      "oglZNear": 1,
      "r": 209,
      "standardSortMethod": true,
      "stopSoundsOnStartup": true,
      "title": "",
      "v": 209,
      "uiSettings": {
        "grid": false,
        "gridB": 255,
        "gridG": 180,
        "gridHeight": 32,
        "gridOffsetX": 0,
        "gridOffsetY": 0,
        "gridR": 158,
        "gridWidth": 32,
        "snap": true,
        "windowMask": false,
        "zoomFactor": 1
      },
      "objectsGroups": [],
      "variables": [],
      "instances": [
        {
          "angle": 0,
          "customSize": false,
          "height": 0,
          "layer": "",
          "locked": false,
          "name": "Text",
<<<<<<< HEAD
          "persistentUuid": "23480e77-0c9a-488a-846a-de6cc82aaef0",
=======
          "persistentUuid": "ada16539-4ab3-45ef-9dc9-09d50bccf93f",
>>>>>>> 2762329d
          "width": 0,
          "x": 8,
          "y": 9,
          "zOrder": 2,
          "numberProperties": [],
          "stringProperties": [],
          "initialVariables": []
        }
      ],
      "objects": [
        {
          "name": "Coin",
          "tags": "",
          "type": "Sprite",
          "updateIfNotVisible": false,
          "variables": [],
          "behaviors": [],
          "animations": [
            {
              "name": "",
              "useMultipleDirections": false,
              "directions": [
                {
                  "looping": false,
                  "timeBetweenFrames": 1,
                  "sprites": [
                    {
                      "hasCustomCollisionMask": false,
                      "image": "coinGold.png",
                      "points": [],
                      "originPoint": {
                        "name": "origine",
                        "x": 0,
                        "y": 0
                      },
                      "centerPoint": {
                        "automatic": true,
                        "name": "centre",
                        "x": 0,
                        "y": 0
                      },
                      "customCollisionMask": []
                    }
                  ]
                }
              ]
            }
          ]
        },
        {
          "name": "Brick",
          "tags": "",
          "type": "Sprite",
          "updateIfNotVisible": false,
          "variables": [],
          "behaviors": [],
          "animations": [
            {
              "name": "",
              "useMultipleDirections": false,
              "directions": [
                {
                  "looping": false,
                  "timeBetweenFrames": 1,
                  "sprites": [
                    {
                      "hasCustomCollisionMask": false,
                      "image": "brickWall.png",
                      "points": [],
                      "originPoint": {
                        "name": "origine",
                        "x": 0,
                        "y": 0
                      },
                      "centerPoint": {
                        "automatic": true,
                        "name": "centre",
                        "x": 0,
                        "y": 0
                      },
                      "customCollisionMask": []
                    }
                  ]
                }
              ]
            }
          ]
        },
        {
          "bold": false,
          "italic": false,
          "name": "Text",
          "smoothed": true,
          "tags": "",
          "type": "TextObject::Text",
          "underlined": false,
          "variables": [],
          "behaviors": [],
          "string": "\"Right Click\" to create a brick\n\"Left Click\" to create a coin\nIf there is a collision between a brick and a coin, having the coin on top of it; \nrelocates the coin to the center of the brick.",
          "font": "",
          "characterSize": 20,
          "color": {
            "b": 0,
            "g": 0,
            "r": 0
          }
        }
      ],
      "events": [
        {
          "disabled": false,
          "folded": false,
          "type": "BuiltinCommonInstructions::Comment",
          "color": {
            "b": 109,
            "g": 230,
            "r": 255,
            "textB": 0,
            "textG": 0,
            "textR": 0
          },
          "comment": "This would be applicable if you are using an object as a tile then, having another object create on top of it (which you can use to re-position;\ninstead of doing the whole math for the grid",
          "comment2": ""
        },
        {
          "disabled": false,
          "folded": false,
          "type": "BuiltinCommonInstructions::Comment",
          "color": {
            "b": 109,
            "g": 230,
            "r": 255,
            "textB": 0,
            "textG": 0,
            "textR": 0
          },
          "comment": "Creates a brick when right click is pressed; creates the brick on the center of the mouse position",
          "comment2": ""
        },
        {
          "disabled": false,
          "folded": false,
          "type": "BuiltinCommonInstructions::Standard",
          "conditions": [
            {
              "type": {
                "inverted": false,
                "value": "SourisBouton"
              },
              "parameters": [
                "",
                "Right"
              ],
              "subInstructions": []
            },
            {
              "type": {
                "inverted": false,
                "value": "BuiltinCommonInstructions::Once"
              },
              "parameters": [],
              "subInstructions": []
            }
          ],
          "actions": [
            {
              "type": {
                "inverted": false,
                "value": "Create"
              },
              "parameters": [
                "",
                "Brick",
                "MouseX(\"\",0)-70/2",
                "MouseY(\"\",0)-70/2",
                ""
              ],
              "subInstructions": []
            },
            {
              "type": {
                "inverted": false,
                "value": "ChangePlan"
              },
              "parameters": [
                "Brick",
                "=",
                "0"
              ],
              "subInstructions": []
            }
          ],
          "events": []
        },
        {
          "disabled": false,
          "folded": false,
          "type": "BuiltinCommonInstructions::Comment",
          "color": {
            "b": 109,
            "g": 230,
            "r": 255,
            "textB": 0,
            "textG": 0,
            "textR": 0
          },
          "comment": "Creates a coin when left click is pressed; creates a coin on the center of the mouse position",
          "comment2": ""
        },
        {
          "disabled": false,
          "folded": false,
          "type": "BuiltinCommonInstructions::Standard",
          "conditions": [
            {
              "type": {
                "inverted": false,
                "value": "SourisBouton"
              },
              "parameters": [
                "",
                "Left"
              ],
              "subInstructions": []
            },
            {
              "type": {
                "inverted": false,
                "value": "BuiltinCommonInstructions::Once"
              },
              "parameters": [],
              "subInstructions": []
            }
          ],
          "actions": [
            {
              "type": {
                "inverted": false,
                "value": "Create"
              },
              "parameters": [
                "",
                "Coin",
                "MouseX(\"\",0)-36/2",
                "MouseY(\"\",0)-36/2",
                ""
              ],
              "subInstructions": []
            },
            {
              "type": {
                "inverted": false,
                "value": "ChangePlan"
              },
              "parameters": [
                "Coin",
                "=",
                "1"
              ],
              "subInstructions": []
            }
          ],
          "events": [
            {
              "disabled": false,
              "folded": false,
              "type": "BuiltinCommonInstructions::Comment",
              "color": {
                "b": 109,
                "g": 230,
                "r": 255,
                "textB": 0,
                "textG": 0,
                "textR": 0
              },
              "comment": "If a coin is created on top of the brick; which means it has collided with it,\nit is then re-positioned to the center of the brick",
              "comment2": ""
            },
            {
              "disabled": false,
              "folded": false,
              "type": "BuiltinCommonInstructions::ForEach",
              "object": "Coin",
              "conditions": [
                {
                  "type": {
                    "inverted": false,
                    "value": "CollisionNP"
                  },
                  "parameters": [
                    "Coin",
                    "Brick",
                    "",
                    ""
                  ],
                  "subInstructions": []
                }
              ],
              "actions": [
                {
                  "type": {
                    "inverted": false,
                    "value": "MettreXY"
                  },
                  "parameters": [
                    "Coin",
                    "=",
                    "Brick.X()+36/2",
                    "=",
                    "Brick.Y()+36/2"
                  ],
                  "subInstructions": []
                }
              ],
              "events": []
            }
          ]
        }
      ],
      "layers": [
        {
          "name": "",
          "visibility": true,
          "cameras": [
            {
              "defaultSize": true,
              "defaultViewport": true,
              "height": 0,
              "viewportBottom": 1,
              "viewportLeft": 0,
              "viewportRight": 1,
              "viewportTop": 0,
              "width": 0
            }
          ],
          "effects": []
        }
      ],
      "behaviorsSharedData": []
    }
  ],
  "externalEvents": [],
  "eventsFunctionsExtensions": [],
  "externalLayouts": [],
  "externalSourceFiles": []
}<|MERGE_RESOLUTION|>--- conflicted
+++ resolved
@@ -7,7 +7,6 @@
     "revision": 0
   },
   "properties": {
-    "adMobAppId": "",
     "adaptGameResolutionAtRuntime": false,
     "folderProject": false,
     "linuxExecutableFilename": "",
@@ -33,6 +32,7 @@
     "loadingScreen": {
       "showGDevelopSplash": false
     },
+    "extensionProperties": [],
     "extensions": [
       {
         "name": "BuiltinObject"
@@ -162,11 +162,7 @@
           "layer": "",
           "locked": false,
           "name": "Text",
-<<<<<<< HEAD
-          "persistentUuid": "23480e77-0c9a-488a-846a-de6cc82aaef0",
-=======
-          "persistentUuid": "ada16539-4ab3-45ef-9dc9-09d50bccf93f",
->>>>>>> 2762329d
+          "persistentUuid": "7f2e87c2-cfc6-4bdc-b7ce-febd62668cb2",
           "width": 0,
           "x": 8,
           "y": 9,
