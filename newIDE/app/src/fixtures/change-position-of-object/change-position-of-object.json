{
  "firstLayout": "",
  "gdVersion": {
    "build": 98,
    "major": 4,
    "minor": 0,
    "revision": 0
  },
  "properties": {
    "adMobAppId": "",
    "adaptGameResolutionAtRuntime": false,
    "folderProject": false,
    "linuxExecutableFilename": "",
    "macExecutableFilename": "",
    "orientation": "default",
    "packageName": "com.example.gamename",
    "projectFile": "C:\\Users\\szoszo\\Desktop\\Projects\\GDevelop5\\change-position\\game.json",
    "scaleMode": "linear",
    "sizeOnStartupMode": "",
    "useExternalSourceFiles": false,
    "version": "1.0.0",
    "winExecutableFilename": "",
    "winExecutableIconFile": "",
    "name": "Project",
    "author": "",
    "windowWidth": 800,
    "windowHeight": 600,
    "latestCompilationDirectory": "",
    "maxFPS": 60,
    "minFPS": 10,
    "verticalSync": false,
    "platformSpecificAssets": {},
    "loadingScreen": {
      "showGDevelopSplash": true
    },
    "extensions": [
      {
        "name": "BuiltinObject"
      },
      {
        "name": "BuiltinAudio"
      },
      {
        "name": "BuiltinVariables"
      },
      {
        "name": "BuiltinTime"
      },
      {
        "name": "BuiltinMouse"
      },
      {
        "name": "BuiltinKeyboard"
      },
      {
        "name": "BuiltinJoystick"
      },
      {
        "name": "BuiltinCamera"
      },
      {
        "name": "BuiltinWindow"
      },
      {
        "name": "BuiltinFile"
      },
      {
        "name": "BuiltinNetwork"
      },
      {
        "name": "BuiltinScene"
      },
      {
        "name": "BuiltinAdvanced"
      },
      {
        "name": "Sprite"
      },
      {
        "name": "BuiltinCommonInstructions"
      },
      {
        "name": "BuiltinCommonConversions"
      },
      {
        "name": "BuiltinStringInstructions"
      },
      {
        "name": "BuiltinMathematicalTools"
      },
      {
        "name": "BuiltinExternalLayouts"
      }
    ],
    "platforms": [
      {
        "name": "GDevelop JS platform"
      }
    ],
    "currentPlatform": "GDevelop JS platform"
  },
  "resources": {
    "resources": [
      {
        "alwaysLoaded": false,
        "file": "https://resources.gdevelop-app.com/examples/change-position-of-object/p1_jump.png",
        "kind": "image",
        "metadata": "",
        "name": "p1_jump.png",
        "smoothed": true,
        "userAdded": true
      }
    ],
    "resourceFolders": []
  },
  "objects": [],
  "objectsGroups": [],
  "variables": [],
  "layouts": [
    {
      "b": 209,
      "disableInputWhenNotFocused": true,
      "mangledName": "NewScene",
      "name": "NewScene",
      "oglFOV": 90,
      "oglZFar": 500,
      "oglZNear": 1,
      "r": 209,
      "standardSortMethod": true,
      "stopSoundsOnStartup": true,
      "title": "",
      "v": 209,
      "uiSettings": {
        "grid": false,
        "gridB": 255,
        "gridG": 180,
        "gridHeight": 32,
        "gridOffsetX": 0,
        "gridOffsetY": 0,
        "gridR": 158,
        "gridWidth": 32,
        "snap": true,
        "windowMask": false,
        "zoomFactor": 1
      },
      "objectsGroups": [],
      "variables": [],
      "instances": [
        {
          "angle": 0,
          "customSize": false,
          "height": 0,
          "layer": "",
          "locked": false,
          "name": "kenney",
<<<<<<< HEAD
          "persistentUuid": "439a1f42-8f49-4b91-8b3c-b87b48db3ad9",
=======
          "persistentUuid": "0f6452d2-3681-4b7e-92fa-449fee20d6c9",
>>>>>>> 2762329d
          "width": 0,
          "x": 336.849,
          "y": 241.534,
          "zOrder": 1,
          "numberProperties": [],
          "stringProperties": [],
          "initialVariables": []
        },
        {
          "angle": 0,
          "customSize": false,
          "height": 0,
          "layer": "",
          "locked": false,
          "name": "message",
<<<<<<< HEAD
          "persistentUuid": "6de82ffc-35a5-4f1a-9fdd-64321feccc29",
=======
          "persistentUuid": "bf4f2a38-e29c-4a96-89ca-50da9e3b86c7",
>>>>>>> 2762329d
          "width": 0,
          "x": 117.085,
          "y": 1.20455,
          "zOrder": 2,
          "numberProperties": [],
          "stringProperties": [],
          "initialVariables": []
        }
      ],
      "objects": [
        {
          "name": "kenney",
          "tags": "",
          "type": "Sprite",
          "updateIfNotVisible": false,
          "variables": [],
          "behaviors": [],
          "animations": [
            {
              "name": "",
              "useMultipleDirections": false,
              "directions": [
                {
                  "looping": false,
                  "timeBetweenFrames": 1,
                  "sprites": [
                    {
                      "hasCustomCollisionMask": false,
                      "image": "p1_jump.png",
                      "points": [],
                      "originPoint": {
                        "name": "origine",
                        "x": 0,
                        "y": 0
                      },
                      "centerPoint": {
                        "automatic": true,
                        "name": "centre",
                        "x": 0,
                        "y": 0
                      },
                      "customCollisionMask": []
                    }
                  ]
                }
              ]
            }
          ]
        },
        {
          "bold": false,
          "italic": false,
          "name": "message",
          "smoothed": true,
          "tags": "",
          "type": "TextObject::Text",
          "underlined": false,
          "variables": [],
          "behaviors": [],
          "string": "Click anywhere or use the Arrow keys to change position of kenney",
          "font": "",
          "characterSize": 20,
          "color": {
            "b": 0,
            "g": 0,
            "r": 0
          }
        }
      ],
      "events": [
        {
          "disabled": false,
          "folded": false,
          "type": "BuiltinCommonInstructions::Comment",
          "color": {
            "b": 109,
            "g": 230,
            "r": 255,
            "textB": 0,
            "textG": 0,
            "textR": 0
          },
          "comment": "If Left arrow is down, decrease the position of kenney on the X axix by 2 pixels per frame",
          "comment2": ""
        },
        {
          "disabled": false,
          "folded": false,
          "type": "BuiltinCommonInstructions::Standard",
          "conditions": [
            {
              "type": {
                "inverted": false,
                "value": "KeyPressed"
              },
              "parameters": [
                "",
                "Left"
              ],
              "subInstructions": []
            }
          ],
          "actions": [
            {
              "type": {
                "inverted": false,
                "value": "MettreX"
              },
              "parameters": [
                "kenney",
                "-",
                "2"
              ],
              "subInstructions": []
            }
          ],
          "events": []
        },
        {
          "disabled": false,
          "folded": false,
          "type": "BuiltinCommonInstructions::Comment",
          "color": {
            "b": 109,
            "g": 230,
            "r": 255,
            "textB": 0,
            "textG": 0,
            "textR": 0
          },
          "comment": "If Right arrow is down, increase the position of kenney on the X axis by 2 pixels per frame",
          "comment2": ""
        },
        {
          "disabled": false,
          "folded": false,
          "type": "BuiltinCommonInstructions::Standard",
          "conditions": [
            {
              "type": {
                "inverted": false,
                "value": "KeyPressed"
              },
              "parameters": [
                "",
                "Right"
              ],
              "subInstructions": []
            }
          ],
          "actions": [
            {
              "type": {
                "inverted": false,
                "value": "MettreX"
              },
              "parameters": [
                "kenney",
                "+",
                "2"
              ],
              "subInstructions": []
            }
          ],
          "events": []
        },
        {
          "disabled": false,
          "folded": false,
          "type": "BuiltinCommonInstructions::Comment",
          "color": {
            "b": 109,
            "g": 230,
            "r": 255,
            "textB": 0,
            "textG": 0,
            "textR": 0
          },
          "comment": "If Up arrow is down, decrease the position of kenney on the Y axis by 2 pixels per frame",
          "comment2": ""
        },
        {
          "disabled": false,
          "folded": false,
          "type": "BuiltinCommonInstructions::Standard",
          "conditions": [
            {
              "type": {
                "inverted": false,
                "value": "KeyPressed"
              },
              "parameters": [
                "",
                "Up"
              ],
              "subInstructions": []
            }
          ],
          "actions": [
            {
              "type": {
                "inverted": false,
                "value": "MettreY"
              },
              "parameters": [
                "kenney",
                "-",
                "2"
              ],
              "subInstructions": []
            }
          ],
          "events": []
        },
        {
          "disabled": false,
          "folded": false,
          "type": "BuiltinCommonInstructions::Comment",
          "color": {
            "b": 109,
            "g": 230,
            "r": 255,
            "textB": 0,
            "textG": 0,
            "textR": 0
          },
          "comment": "If Down arrow is down, increase the positon of kenney on the Y axis by 2 pixels per frame",
          "comment2": ""
        },
        {
          "disabled": false,
          "folded": false,
          "type": "BuiltinCommonInstructions::Standard",
          "conditions": [
            {
              "type": {
                "inverted": false,
                "value": "KeyPressed"
              },
              "parameters": [
                "",
                "Down"
              ],
              "subInstructions": []
            }
          ],
          "actions": [
            {
              "type": {
                "inverted": false,
                "value": "MettreY"
              },
              "parameters": [
                "kenney",
                "+",
                "2"
              ],
              "subInstructions": []
            }
          ],
          "events": []
        },
        {
          "disabled": false,
          "folded": false,
          "type": "BuiltinCommonInstructions::Comment",
          "color": {
            "b": 109,
            "g": 230,
            "r": 255,
            "textB": 0,
            "textG": 0,
            "textR": 0
          },
          "comment": "If Left mouse button is down, change position of kenney to the position of the mouse\nNOTE: the origin point of kenney is in the top left corner of the image\nNOTE: if you DELETE the Trigger once condition, it allow you to sort of drag kenney around as the event going to be fired every frame while the mouse button is down",
          "comment2": ""
        },
        {
          "disabled": false,
          "folded": false,
          "type": "BuiltinCommonInstructions::Standard",
          "conditions": [
            {
              "type": {
                "inverted": false,
                "value": "SourisBouton"
              },
              "parameters": [
                "",
                "Left"
              ],
              "subInstructions": []
            },
            {
              "type": {
                "inverted": false,
                "value": "BuiltinCommonInstructions::Once"
              },
              "parameters": [],
              "subInstructions": []
            }
          ],
          "actions": [
            {
              "type": {
                "inverted": false,
                "value": "MettreXY"
              },
              "parameters": [
                "kenney",
                "=",
                "MouseX()",
                "=",
                "MouseY()"
              ],
              "subInstructions": []
            }
          ],
          "events": []
        }
      ],
      "layers": [
        {
          "name": "",
          "visibility": true,
          "cameras": [
            {
              "defaultSize": true,
              "defaultViewport": true,
              "height": 0,
              "viewportBottom": 1,
              "viewportLeft": 0,
              "viewportRight": 1,
              "viewportTop": 0,
              "width": 0
            }
          ],
          "effects": []
        }
      ],
      "behaviorsSharedData": []
    }
  ],
  "externalEvents": [],
  "eventsFunctionsExtensions": [],
  "externalLayouts": [],
  "externalSourceFiles": []
}<|MERGE_RESOLUTION|>--- conflicted
+++ resolved
@@ -7,7 +7,6 @@
     "revision": 0
   },
   "properties": {
-    "adMobAppId": "",
     "adaptGameResolutionAtRuntime": false,
     "folderProject": false,
     "linuxExecutableFilename": "",
@@ -33,6 +32,7 @@
     "loadingScreen": {
       "showGDevelopSplash": true
     },
+    "extensionProperties": [],
     "extensions": [
       {
         "name": "BuiltinObject"
@@ -153,11 +153,7 @@
           "layer": "",
           "locked": false,
           "name": "kenney",
-<<<<<<< HEAD
-          "persistentUuid": "439a1f42-8f49-4b91-8b3c-b87b48db3ad9",
-=======
-          "persistentUuid": "0f6452d2-3681-4b7e-92fa-449fee20d6c9",
->>>>>>> 2762329d
+          "persistentUuid": "0e91b1c9-d256-492d-a674-06ff783cecd0",
           "width": 0,
           "x": 336.849,
           "y": 241.534,
@@ -173,11 +169,7 @@
           "layer": "",
           "locked": false,
           "name": "message",
-<<<<<<< HEAD
-          "persistentUuid": "6de82ffc-35a5-4f1a-9fdd-64321feccc29",
-=======
-          "persistentUuid": "bf4f2a38-e29c-4a96-89ca-50da9e3b86c7",
->>>>>>> 2762329d
+          "persistentUuid": "4617eb01-1e3b-4e42-bf29-960a6180cf9a",
           "width": 0,
           "x": 117.085,
           "y": 1.20455,
