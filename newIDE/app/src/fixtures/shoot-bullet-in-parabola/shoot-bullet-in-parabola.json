{
  "firstLayout": "",
  "gdVersion": {
    "build": 98,
    "major": 4,
    "minor": 0,
    "revision": 0
  },
  "properties": {
    "adMobAppId": "",
    "adaptGameResolutionAtRuntime": false,
    "folderProject": false,
    "linuxExecutableFilename": "",
    "macExecutableFilename": "",
    "orientation": "default",
    "packageName": "com.example.gamename",
    "projectFile": "C:\\Users\\szoszo\\Desktop\\Projects\\gametemplates\\gdevelop5\\shoot-bullet-in-parabola\\shoot-bullet-in-parabola.json",
    "scaleMode": "linear",
    "sizeOnStartupMode": "",
    "useExternalSourceFiles": true,
    "version": "1.0.0",
    "winExecutableFilename": "",
    "winExecutableIconFile": "",
    "name": "Proyecto",
    "author": "",
    "windowWidth": 700,
    "windowHeight": 576,
    "latestCompilationDirectory": "C:\\Users\\Maciel\\Desktop\\compile",
    "maxFPS": 60,
    "minFPS": 10,
    "verticalSync": false,
    "platformSpecificAssets": {},
    "loadingScreen": {
      "showGDevelopSplash": true
    },
    "extensions": [
      {
        "name": "BuiltinObject"
      },
      {
        "name": "BuiltinAudio"
      },
      {
        "name": "BuiltinVariables"
      },
      {
        "name": "BuiltinTime"
      },
      {
        "name": "BuiltinMouse"
      },
      {
        "name": "BuiltinKeyboard"
      },
      {
        "name": "BuiltinJoystick"
      },
      {
        "name": "BuiltinCamera"
      },
      {
        "name": "BuiltinWindow"
      },
      {
        "name": "BuiltinFile"
      },
      {
        "name": "BuiltinNetwork"
      },
      {
        "name": "BuiltinScene"
      },
      {
        "name": "BuiltinAdvanced"
      },
      {
        "name": "Sprite"
      },
      {
        "name": "BuiltinCommonInstructions"
      },
      {
        "name": "BuiltinCommonConversions"
      },
      {
        "name": "BuiltinStringInstructions"
      },
      {
        "name": "BuiltinMathematicalTools"
      },
      {
        "name": "BuiltinExternalLayouts"
      }
    ],
    "platforms": [
      {
        "name": "GDevelop JS platform"
      }
    ],
    "currentPlatform": "GDevelop JS platform"
  },
  "resources": {
    "resources": [
      {
        "alwaysLoaded": false,
        "file": "https://resources.gdevelop-app.com/examples/shoot-bullet-in-parabola/Source.png",
        "kind": "image",
        "metadata": "",
        "name": "Source.png",
        "smoothed": true,
        "userAdded": true
      },
      {
        "alwaysLoaded": false,
        "file": "https://resources.gdevelop-app.com/examples/shoot-bullet-in-parabola/Target.png",
        "kind": "image",
        "metadata": "",
        "name": "Target.png",
        "smoothed": true,
        "userAdded": true
      },
      {
        "alwaysLoaded": false,
        "file": "https://resources.gdevelop-app.com/examples/shoot-bullet-in-parabola/Bullet.png",
        "kind": "image",
        "metadata": "",
        "name": "Bullet.png",
        "smoothed": true,
        "userAdded": true
      }
    ],
    "resourceFolders": []
  },
  "objects": [],
  "objectsGroups": [],
  "variables": [],
  "layouts": [
    {
      "b": 30,
      "disableInputWhenNotFocused": true,
      "mangledName": "Scene",
      "name": "Scene",
      "oglFOV": 90,
      "oglZFar": 500,
      "oglZNear": 1,
      "r": 30,
      "standardSortMethod": false,
      "stopSoundsOnStartup": true,
      "title": "",
      "v": 30,
      "uiSettings": {
        "grid": false,
        "gridB": 80,
        "gridG": 80,
        "gridHeight": 72,
        "gridOffsetX": 0,
        "gridOffsetY": 0,
        "gridR": 80,
        "gridWidth": 70,
        "snap": true,
        "windowMask": false,
        "zoomFactor": 0.606254
      },
      "objectsGroups": [],
      "variables": [],
      "instances": [
        {
          "angle": 0,
          "customSize": false,
          "height": 0,
          "layer": "",
          "locked": false,
          "name": "Source",
<<<<<<< HEAD
          "persistentUuid": "23c5d563-3d0a-4be9-95fc-c4f45496b88b",
=======
          "persistentUuid": "1ee39a4c-7d51-4483-aab3-8f82324d94e1",
>>>>>>> 2762329d
          "width": 0,
          "x": 658.399,
          "y": 247.805,
          "zOrder": 1,
          "numberProperties": [],
          "stringProperties": [],
          "initialVariables": []
        },
        {
          "angle": 0,
          "customSize": false,
          "height": 0,
          "layer": "",
          "locked": false,
          "name": "Target",
<<<<<<< HEAD
          "persistentUuid": "78df1560-8436-4f41-bc2e-b1f5863ae6e2",
=======
          "persistentUuid": "39ed8c99-3512-4534-b9d5-9c85b1dde39c",
>>>>>>> 2762329d
          "width": 0,
          "x": 56.3788,
          "y": 532.427,
          "zOrder": 2,
          "numberProperties": [],
          "stringProperties": [],
          "initialVariables": []
        },
        {
          "angle": 0,
          "customSize": false,
          "height": 0,
          "layer": "",
          "locked": false,
          "name": "message",
<<<<<<< HEAD
          "persistentUuid": "34d16c15-f5d7-40b3-96fd-db161e24b648",
=======
          "persistentUuid": "adb4ada8-d60e-4201-a4d7-1b4deffdd6e5",
>>>>>>> 2762329d
          "width": 0,
          "x": 14,
          "y": 16,
          "zOrder": 3,
          "numberProperties": [],
          "stringProperties": [],
          "initialVariables": []
        }
      ],
      "objects": [
        {
          "name": "Source",
          "tags": "",
          "type": "Sprite",
          "updateIfNotVisible": true,
          "variables": [],
          "behaviors": [],
          "animations": [
            {
              "name": "",
              "useMultipleDirections": false,
              "directions": [
                {
                  "looping": false,
                  "timeBetweenFrames": 1,
                  "sprites": [
                    {
                      "hasCustomCollisionMask": false,
                      "image": "Source.png",
                      "points": [],
                      "originPoint": {
                        "name": "origine",
                        "x": 25,
                        "y": 25
                      },
                      "centerPoint": {
                        "automatic": true,
                        "name": "centre",
                        "x": 25,
                        "y": 25
                      },
                      "customCollisionMask": [
                        [
                          {
                            "x": 0,
                            "y": 0
                          },
                          {
                            "x": 50,
                            "y": 0
                          },
                          {
                            "x": 50,
                            "y": 50
                          },
                          {
                            "x": 0,
                            "y": 50
                          }
                        ]
                      ]
                    }
                  ]
                }
              ]
            }
          ]
        },
        {
          "name": "Target",
          "tags": "",
          "type": "Sprite",
          "updateIfNotVisible": true,
          "variables": [],
          "behaviors": [
            {
              "name": "Draggable",
              "type": "DraggableBehavior::Draggable"
            }
          ],
          "animations": [
            {
              "name": "",
              "useMultipleDirections": false,
              "directions": [
                {
                  "looping": false,
                  "timeBetweenFrames": 1,
                  "sprites": [
                    {
                      "hasCustomCollisionMask": false,
                      "image": "Target.png",
                      "points": [],
                      "originPoint": {
                        "name": "origine",
                        "x": 25,
                        "y": 25
                      },
                      "centerPoint": {
                        "automatic": true,
                        "name": "centre",
                        "x": 25,
                        "y": 25
                      },
                      "customCollisionMask": [
                        [
                          {
                            "x": 0,
                            "y": 0
                          },
                          {
                            "x": 50,
                            "y": 0
                          },
                          {
                            "x": 50,
                            "y": 50
                          },
                          {
                            "x": 0,
                            "y": 50
                          }
                        ]
                      ]
                    }
                  ]
                }
              ]
            }
          ]
        },
        {
          "name": "Bullet",
          "tags": "",
          "type": "Sprite",
          "updateIfNotVisible": true,
          "variables": [],
          "behaviors": [],
          "animations": [
            {
              "name": "",
              "useMultipleDirections": false,
              "directions": [
                {
                  "looping": false,
                  "timeBetweenFrames": 1,
                  "sprites": [
                    {
                      "hasCustomCollisionMask": false,
                      "image": "Bullet.png",
                      "points": [],
                      "originPoint": {
                        "name": "origine",
                        "x": 10,
                        "y": 10
                      },
                      "centerPoint": {
                        "automatic": true,
                        "name": "centre",
                        "x": 10,
                        "y": 10
                      },
                      "customCollisionMask": [
                        [
                          {
                            "x": 0,
                            "y": 0
                          },
                          {
                            "x": 20,
                            "y": 0
                          },
                          {
                            "x": 20,
                            "y": 20
                          },
                          {
                            "x": 0,
                            "y": 20
                          }
                        ]
                      ]
                    }
                  ]
                }
              ]
            }
          ]
        },
        {
          "bold": false,
          "italic": false,
          "name": "message",
          "smoothed": true,
          "tags": "",
          "type": "TextObject::Text",
          "underlined": false,
          "variables": [],
          "behaviors": [],
          "string": "Click the green box with the left mouse or touch to shoot a bullet in parabola, \nonce the bullet hit the red box, you can shoot again\nYou can drag the red box with the mouse before shooting the bullet",
          "font": "",
          "characterSize": 20,
          "color": {
            "b": 255,
            "g": 255,
            "r": 255
          }
        }
      ],
      "events": [
        {
          "disabled": false,
          "folded": false,
          "type": "BuiltinCommonInstructions::Comment",
          "color": {
            "b": 109,
            "g": 230,
            "r": 255,
            "textB": 0,
            "textG": 0,
            "textR": 0
          },
          "comment": "If the green box is clicked or touched and the red box is not being dragged, shoot a bullet in parabola\nWe also deactivate the draggable behavior for the red box so we can not move it while we have a ball in the scene",
          "comment2": ""
        },
        {
          "disabled": false,
          "folded": false,
          "type": "BuiltinCommonInstructions::Standard",
          "conditions": [
            {
              "type": {
                "inverted": false,
                "value": "SourisBouton"
              },
              "parameters": [
                "",
                "Left"
              ],
              "subInstructions": []
            }
          ],
          "actions": [],
          "events": [
            {
              "disabled": false,
              "folded": false,
              "type": "BuiltinCommonInstructions::Standard",
              "conditions": [
                {
                  "type": {
                    "inverted": false,
                    "value": "SourisSurObjet"
                  },
                  "parameters": [
                    "Source",
                    "",
                    "yes",
                    ""
                  ],
                  "subInstructions": []
                }
              ],
              "actions": [],
              "events": [
                {
                  "disabled": false,
                  "folded": false,
                  "type": "BuiltinCommonInstructions::Standard",
                  "conditions": [
                    {
                      "type": {
                        "inverted": true,
                        "value": "DraggableBehavior::Dragged"
                      },
                      "parameters": [
                        "Target",
                        "Draggable"
                      ],
                      "subInstructions": []
                    },
                    {
                      "type": {
                        "inverted": false,
                        "value": "NbObjet"
                      },
                      "parameters": [
                        "Bullet",
                        "=",
                        "0"
                      ],
                      "subInstructions": []
                    }
                  ],
                  "actions": [
                    {
                      "type": {
                        "inverted": false,
                        "value": "ActivateBehavior"
                      },
                      "parameters": [
                        "Target",
                        "Draggable",
                        "no"
                      ],
                      "subInstructions": []
                    }
                  ],
                  "events": [
                    {
                      "disabled": false,
                      "folded": false,
                      "type": "BuiltinCommonInstructions::Link",
                      "include": {
                        "includeConfig": 0
                      },
                      "target": "shoot_parabola"
                    }
                  ]
                }
              ]
            }
          ]
        },
        {
          "disabled": false,
          "folded": false,
          "type": "BuiltinCommonInstructions::Comment",
          "color": {
            "b": 109,
            "g": 230,
            "r": 255,
            "textB": 0,
            "textG": 0,
            "textR": 0
          },
          "comment": "Move the bullet and update the Y velocity",
          "comment2": ""
        },
        {
          "disabled": false,
          "folded": false,
          "type": "BuiltinCommonInstructions::Standard",
          "conditions": [
            {
              "type": {
                "inverted": false,
                "value": "NbObjet"
              },
              "parameters": [
                "Bullet",
                ">",
                "0"
              ],
              "subInstructions": []
            }
          ],
          "actions": [
            {
              "type": {
                "inverted": false,
                "value": "MettreXY"
              },
              "parameters": [
                "Bullet",
                "+",
                "TimeDelta() * Variable(vox)",
                "+",
                "TimeDelta() * Variable(voy)"
              ],
              "subInstructions": []
            },
            {
              "type": {
                "inverted": false,
                "value": "ModVarScene"
              },
              "parameters": [
                "voy",
                "+",
                "TimeDelta() * Variable(g)"
              ],
              "subInstructions": []
            }
          ],
          "events": []
        },
        {
          "disabled": false,
          "folded": false,
          "type": "BuiltinCommonInstructions::Comment",
          "color": {
            "b": 109,
            "g": 230,
            "r": 255,
            "textB": 0,
            "textG": 0,
            "textR": 0
          },
          "comment": "If ball is in collision with the red box, delete the ball\nWe activate the draggable behavior for the red box so we can drag the box before shooting the next ball",
          "comment2": ""
        },
        {
          "disabled": false,
          "folded": false,
          "type": "BuiltinCommonInstructions::Standard",
          "conditions": [
            {
              "type": {
                "inverted": false,
                "value": "CollisionNP"
              },
              "parameters": [
                "Target",
                "Bullet",
                "",
                ""
              ],
              "subInstructions": []
            }
          ],
          "actions": [
            {
              "type": {
                "inverted": false,
                "value": "Delete"
              },
              "parameters": [
                "Bullet",
                ""
              ],
              "subInstructions": []
            },
            {
              "type": {
                "inverted": false,
                "value": "ActivateBehavior"
              },
              "parameters": [
                "Target",
                "Draggable",
                "yes"
              ],
              "subInstructions": []
            }
          ],
          "events": []
        }
      ],
      "layers": [
        {
          "name": "",
          "visibility": true,
          "cameras": [
            {
              "defaultSize": true,
              "defaultViewport": true,
              "height": 0,
              "viewportBottom": 1,
              "viewportLeft": 0,
              "viewportRight": 1,
              "viewportTop": 0,
              "width": 0
            }
          ],
          "effects": []
        }
      ],
      "behaviorsSharedData": []
    }
  ],
  "externalEvents": [
    {
      "associatedLayout": "Scene",
      "lastChangeTimeStamp": 0,
      "name": "shoot_parabola",
      "events": [
        {
          "disabled": false,
          "folded": false,
          "type": "BuiltinCommonInstructions::Comment",
          "color": {
            "b": 109,
            "g": 230,
            "r": 255,
            "textB": 0,
            "textG": 0,
            "textR": 0
          },
          "comment": "Made by Lizard-13",
          "comment2": ""
        },
        {
          "disabled": false,
          "folded": false,
          "type": "BuiltinCommonInstructions::Comment",
          "color": {
            "b": 109,
            "g": 230,
            "r": 255,
            "textB": 0,
            "textG": 0,
            "textR": 0
          },
          "comment": "With Voy",
          "comment2": ""
        },
        {
          "disabled": false,
          "folded": false,
          "type": "BuiltinCommonInstructions::Standard",
          "conditions": [
            {
              "type": {
                "inverted": false,
                "value": "BuiltinCommonInstructions::Once"
              },
              "parameters": [],
              "subInstructions": []
            }
          ],
          "actions": [
            {
              "type": {
                "inverted": false,
                "value": "ModVarScene"
              },
              "parameters": [
                "h",
                "=",
                "Source.Y() - Target.Y()"
              ],
              "subInstructions": []
            },
            {
              "type": {
                "inverted": false,
                "value": "ModVarScene"
              },
              "parameters": [
                "d",
                "=",
                "Target.X() - Source.X()"
              ],
              "subInstructions": []
            },
            {
              "type": {
                "inverted": false,
                "value": "ModVarScene"
              },
              "parameters": [
                "g",
                "=",
                "98"
              ],
              "subInstructions": []
            },
            {
              "type": {
                "inverted": false,
                "value": "ModVarScene"
              },
              "parameters": [
                "voy",
                "=",
                "-175"
              ],
              "subInstructions": []
            },
            {
              "type": {
                "inverted": false,
                "value": "ModVarScene"
              },
              "parameters": [
                "vox",
                "=",
                "(-Variable(voy) - sqrt(pow(Variable(voy),2) - 2*Variable(h)*Variable(g))) / (2*Variable(h)/Variable(d))"
              ],
              "subInstructions": []
            },
            {
              "type": {
                "inverted": false,
                "value": "Create"
              },
              "parameters": [
                "",
                "Bullet",
                "Source.X()",
                "Source.Y()",
                ""
              ],
              "subInstructions": []
            }
          ],
          "events": [
            {
              "disabled": false,
              "folded": false,
              "type": "BuiltinCommonInstructions::Comment",
              "color": {
                "b": 109,
                "g": 230,
                "r": 255,
                "textB": 0,
                "textG": 0,
                "textR": 0
              },
              "comment": "No chance to reach the target: The Y speed is not enough, so recalculate the minimum non breaking Voy and then Vox again, assuming the \"g\" is positive",
              "comment2": ""
            },
            {
              "disabled": false,
              "folded": false,
              "type": "BuiltinCommonInstructions::Standard",
              "conditions": [
                {
                  "type": {
                    "inverted": false,
                    "value": "Egal"
                  },
                  "parameters": [
                    "pow(Variable(voy),2) - 2*Variable(h)*Variable(g)",
                    "<",
                    "0"
                  ],
                  "subInstructions": []
                }
              ],
              "actions": [
                {
                  "type": {
                    "inverted": false,
                    "value": "ModVarScene"
                  },
                  "parameters": [
                    "voy",
                    "=",
                    "-sign(Variable(g))*sqrt(2*Variable(h)*Variable(g)) - 0.1"
                  ],
                  "subInstructions": []
                },
                {
                  "type": {
                    "inverted": false,
                    "value": "ModVarScene"
                  },
                  "parameters": [
                    "vox",
                    "=",
                    "(-Variable(voy) - sqrt(pow(Variable(voy),2) - 2*Variable(h)*Variable(g))) / (2*Variable(h)/Variable(d))"
                  ],
                  "subInstructions": []
                }
              ],
              "events": []
            }
          ]
        },
        {
          "disabled": false,
          "folded": false,
          "type": "BuiltinCommonInstructions::Comment",
          "color": {
            "b": 109,
            "g": 230,
            "r": 255,
            "textB": 0,
            "textG": 0,
            "textR": 0
          },
          "comment": "With Angle",
          "comment2": ""
        },
        {
          "disabled": true,
          "folded": false,
          "type": "BuiltinCommonInstructions::Standard",
          "conditions": [
            {
              "type": {
                "inverted": false,
                "value": "BuiltinCommonInstructions::Once"
              },
              "parameters": [],
              "subInstructions": []
            }
          ],
          "actions": [
            {
              "type": {
                "inverted": false,
                "value": "ModVarScene"
              },
              "parameters": [
                "h",
                "=",
                "Source.Y() - Target.Y()"
              ],
              "subInstructions": []
            },
            {
              "type": {
                "inverted": false,
                "value": "ModVarScene"
              },
              "parameters": [
                "d",
                "=",
                "Target.X() - Source.X()"
              ],
              "subInstructions": []
            },
            {
              "type": {
                "inverted": false,
                "value": "ModVarScene"
              },
              "parameters": [
                "g",
                "=",
                "98"
              ],
              "subInstructions": []
            },
            {
              "type": {
                "inverted": false,
                "value": "ModVarScene"
              },
              "parameters": [
                "angle",
                "=",
                "45"
              ],
              "subInstructions": []
            },
            {
              "type": {
                "inverted": false,
                "value": "ModVarScene"
              },
              "parameters": [
                "vox",
                "=",
                "sign(Variable(d))*sqrt(pow(Variable(d),2)*Variable(g)/(2*(-Variable(h)-Variable(d)*tan(ToRad(-sign(Variable(d))*Variable(angle))))))"
              ],
              "subInstructions": []
            },
            {
              "type": {
                "inverted": false,
                "value": "ModVarScene"
              },
              "parameters": [
                "voy",
                "=",
                "tan(ToRad(-sign(Variable(d))*Variable(angle))) * Variable(vox)"
              ],
              "subInstructions": []
            },
            {
              "type": {
                "inverted": false,
                "value": "Create"
              },
              "parameters": [
                "",
                "Bullet",
                "Source.X()",
                "Source.Y()",
                ""
              ],
              "subInstructions": []
            }
          ],
          "events": [
            {
              "disabled": false,
              "folded": false,
              "type": "BuiltinCommonInstructions::Comment",
              "color": {
                "b": 109,
                "g": 230,
                "r": 255,
                "textB": 0,
                "textG": 0,
                "textR": 0
              },
              "comment": "No chance to reach the target: The angle is incomaptible, so recalculate the minimum non breaking angle and then Vox and Voy again",
              "comment2": ""
            },
            {
              "disabled": false,
              "folded": false,
              "type": "BuiltinCommonInstructions::Standard",
              "conditions": [
                {
                  "type": {
                    "inverted": false,
                    "value": "Egal"
                  },
                  "parameters": [
                    "(-Variable(h)-Variable(d)*tan(ToRad(-sign(Variable(d))*Variable(angle))))",
                    "<",
                    "0"
                  ],
                  "subInstructions": []
                }
              ],
              "actions": [
                {
                  "type": {
                    "inverted": false,
                    "value": "ModVarScene"
                  },
                  "parameters": [
                    "angle",
                    "=",
                    "abs(ToDeg(atan(-Variable(h)/Variable(d)))) + 5"
                  ],
                  "subInstructions": []
                },
                {
                  "type": {
                    "inverted": false,
                    "value": "ModVarScene"
                  },
                  "parameters": [
                    "vox",
                    "=",
                    "sign(Variable(d))*sqrt(pow(Variable(d),2)*Variable(g)/(2*(-Variable(h)-Variable(d)*tan(ToRad(-sign(Variable(d))*Variable(angle))))))"
                  ],
                  "subInstructions": []
                },
                {
                  "type": {
                    "inverted": false,
                    "value": "ModVarScene"
                  },
                  "parameters": [
                    "voy",
                    "=",
                    "tan(ToRad(-sign(Variable(d))*Variable(angle))) * Variable(vox)"
                  ],
                  "subInstructions": []
                }
              ],
              "events": []
            }
          ]
        }
      ]
    }
  ],
  "eventsFunctionsExtensions": [],
  "externalLayouts": [],
  "externalSourceFiles": [
    {
      "filename": "C:\\Users\\Maciel\\AppData\\Local\\Temp/GDTemporaries/GD0x5bd27c0SourceFile.cpp",
      "gdManaged": true,
      "language": "C++"
    },
    {
      "filename": "C:\\Users\\Maciel\\AppData\\Local\\Temp/GDTemporaries/GD0x4863290SourceFile.cpp",
      "gdManaged": true,
      "language": "C++"
    },
    {
      "filename": "C:\\Users\\Maciel\\AppData\\Local\\Temp/GDTemporaries/GD0x4bb7d18SourceFile.cpp",
      "gdManaged": true,
      "language": "C++"
    }
  ]
}<|MERGE_RESOLUTION|>--- conflicted
+++ resolved
@@ -7,7 +7,6 @@
     "revision": 0
   },
   "properties": {
-    "adMobAppId": "",
     "adaptGameResolutionAtRuntime": false,
     "folderProject": false,
     "linuxExecutableFilename": "",
@@ -33,6 +32,7 @@
     "loadingScreen": {
       "showGDevelopSplash": true
     },
+    "extensionProperties": [],
     "extensions": [
       {
         "name": "BuiltinObject"
@@ -171,11 +171,7 @@
           "layer": "",
           "locked": false,
           "name": "Source",
-<<<<<<< HEAD
-          "persistentUuid": "23c5d563-3d0a-4be9-95fc-c4f45496b88b",
-=======
-          "persistentUuid": "1ee39a4c-7d51-4483-aab3-8f82324d94e1",
->>>>>>> 2762329d
+          "persistentUuid": "087a6177-992d-497d-8aa1-7113732bea56",
           "width": 0,
           "x": 658.399,
           "y": 247.805,
@@ -191,11 +187,7 @@
           "layer": "",
           "locked": false,
           "name": "Target",
-<<<<<<< HEAD
-          "persistentUuid": "78df1560-8436-4f41-bc2e-b1f5863ae6e2",
-=======
-          "persistentUuid": "39ed8c99-3512-4534-b9d5-9c85b1dde39c",
->>>>>>> 2762329d
+          "persistentUuid": "6e0e3ae0-929e-4c2f-ac10-6f9497d9307f",
           "width": 0,
           "x": 56.3788,
           "y": 532.427,
@@ -211,11 +203,7 @@
           "layer": "",
           "locked": false,
           "name": "message",
-<<<<<<< HEAD
-          "persistentUuid": "34d16c15-f5d7-40b3-96fd-db161e24b648",
-=======
-          "persistentUuid": "adb4ada8-d60e-4201-a4d7-1b4deffdd6e5",
->>>>>>> 2762329d
+          "persistentUuid": "dcc4d875-b91b-4dfa-9d89-9e9f8171a2af",
           "width": 0,
           "x": 14,
           "y": 16,
