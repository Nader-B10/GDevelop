{
  "firstLayout": "",
  "gdVersion": {
    "build": 98,
    "major": 4,
    "minor": 0,
    "revision": 0
  },
  "properties": {
    "adMobAppId": "",
    "adaptGameResolutionAtRuntime": false,
    "folderProject": false,
    "linuxExecutableFilename": "",
    "macExecutableFilename": "",
    "orientation": "landscape",
    "packageName": "com.example.gamename",
    "projectFile": "/home/szoszo/Documents/Projects/GDevelop/count-down-timer/game.json",
    "scaleMode": "linear",
    "sizeOnStartupMode": "adaptWidth",
    "useExternalSourceFiles": false,
    "version": "1.0.0",
    "winExecutableFilename": "",
    "winExecutableIconFile": "",
    "name": "Project",
    "author": "",
    "windowWidth": 800,
    "windowHeight": 600,
    "latestCompilationDirectory": "",
    "maxFPS": 60,
    "minFPS": 10,
    "verticalSync": false,
    "platformSpecificAssets": {},
    "loadingScreen": {
      "showGDevelopSplash": true
    },
    "extensions": [
      {
        "name": "BuiltinObject"
      },
      {
        "name": "BuiltinAudio"
      },
      {
        "name": "BuiltinVariables"
      },
      {
        "name": "BuiltinTime"
      },
      {
        "name": "BuiltinMouse"
      },
      {
        "name": "BuiltinKeyboard"
      },
      {
        "name": "BuiltinJoystick"
      },
      {
        "name": "BuiltinCamera"
      },
      {
        "name": "BuiltinWindow"
      },
      {
        "name": "BuiltinFile"
      },
      {
        "name": "BuiltinNetwork"
      },
      {
        "name": "BuiltinScene"
      },
      {
        "name": "BuiltinAdvanced"
      },
      {
        "name": "Sprite"
      },
      {
        "name": "BuiltinCommonInstructions"
      },
      {
        "name": "BuiltinCommonConversions"
      },
      {
        "name": "BuiltinStringInstructions"
      },
      {
        "name": "BuiltinMathematicalTools"
      },
      {
        "name": "BuiltinExternalLayouts"
      }
    ],
    "platforms": [
      {
        "name": "GDevelop JS platform"
      }
    ],
    "currentPlatform": "GDevelop JS platform"
  },
  "resources": {
    "resources": [],
    "resourceFolders": []
  },
  "objects": [],
  "objectsGroups": [],
  "variables": [],
  "layouts": [
    {
      "b": 209,
      "disableInputWhenNotFocused": true,
      "mangledName": "main",
      "name": "main",
      "oglFOV": 90,
      "oglZFar": 500,
      "oglZNear": 1,
      "r": 209,
      "standardSortMethod": true,
      "stopSoundsOnStartup": true,
      "title": "",
      "v": 209,
      "uiSettings": {
        "grid": false,
        "gridB": 255,
        "gridG": 180,
        "gridHeight": 32,
        "gridOffsetX": 0,
        "gridOffsetY": 0,
        "gridR": 158,
        "gridWidth": 32,
        "snap": true,
        "windowMask": false,
        "zoomFactor": 1
      },
      "objectsGroups": [],
      "variables": [],
      "instances": [
        {
          "angle": 0,
          "customSize": false,
          "height": 0,
          "layer": "",
          "locked": false,
          "name": "TimerText",
<<<<<<< HEAD
          "persistentUuid": "d864d4f1-5f4a-4d76-bea9-57221b0c479c",
=======
          "persistentUuid": "2b1a3387-3dc4-4a61-ae4b-1791f137482e",
>>>>>>> 2762329d
          "width": 0,
          "x": 320,
          "y": 224,
          "zOrder": 1,
          "numberProperties": [],
          "stringProperties": [],
          "initialVariables": []
        }
      ],
      "objects": [
        {
          "bold": false,
          "italic": false,
          "name": "TimerText",
          "smoothed": true,
          "tags": "",
          "type": "TextObject::Text",
          "underlined": false,
          "variables": [],
          "behaviors": [],
          "string": "00",
          "font": "",
          "characterSize": 100,
          "color": {
            "b": 0,
            "g": 0,
            "r": 0
          }
        }
      ],
      "events": [
        {
          "disabled": false,
          "folded": false,
          "type": "BuiltinCommonInstructions::Comment",
          "color": {
            "b": 109,
            "g": 230,
            "r": 255,
            "textB": 0,
            "textG": 0,
            "textR": 0
          },
          "comment": "For more examples and templates, visit gametemplates.itch.io",
          "comment2": ""
        },
        {
          "disabled": false,
          "folded": false,
          "type": "BuiltinCommonInstructions::Comment",
          "color": {
            "b": 109,
            "g": 230,
            "r": 255,
            "textB": 0,
            "textG": 0,
            "textR": 0
          },
          "comment": "At the beginning of the scene, initialize a scene variable to be used as a timer, we initialize it with value 10 (seconds)",
          "comment2": ""
        },
        {
          "disabled": false,
          "folded": false,
          "type": "BuiltinCommonInstructions::Standard",
          "conditions": [
            {
              "type": {
                "inverted": false,
                "value": "DepartScene"
              },
              "parameters": [
                ""
              ],
              "subInstructions": []
            }
          ],
          "actions": [
            {
              "type": {
                "inverted": false,
                "value": "ModVarScene"
              },
              "parameters": [
                "countDownTimer",
                "=",
                "10"
              ],
              "subInstructions": []
            }
          ],
          "events": []
        },
        {
          "disabled": false,
          "folded": false,
          "type": "BuiltinCommonInstructions::Comment",
          "color": {
            "b": 109,
            "g": 230,
            "r": 255,
            "textB": 0,
            "textG": 0,
            "textR": 0
          },
          "comment": "Every frame reduce the value of the variable by delta",
          "comment2": ""
        },
        {
          "disabled": false,
          "folded": false,
          "type": "BuiltinCommonInstructions::Standard",
          "conditions": [],
          "actions": [
            {
              "type": {
                "inverted": false,
                "value": "ModVarScene"
              },
              "parameters": [
                "countDownTimer",
                "-",
                "TimeDelta()"
              ],
              "subInstructions": []
            }
          ],
          "events": [
            {
              "disabled": false,
              "folded": false,
              "type": "BuiltinCommonInstructions::Comment",
              "color": {
                "b": 109,
                "g": 230,
                "r": 255,
                "textB": 0,
                "textG": 0,
                "textR": 0
              },
              "comment": "If the value of the scene variable is < 10, display the value inside a text object with a 0 at the front",
              "comment2": ""
            },
            {
              "disabled": false,
              "folded": false,
              "type": "BuiltinCommonInstructions::Standard",
              "conditions": [
                {
                  "type": {
                    "inverted": false,
                    "value": "VarScene"
                  },
                  "parameters": [
                    "countDownTimer",
                    "<",
                    "10"
                  ],
                  "subInstructions": []
                }
              ],
              "actions": [
                {
                  "type": {
                    "inverted": false,
                    "value": "TextObject::String"
                  },
                  "parameters": [
                    "TimerText",
                    "=",
                    "\"0\" + ToString(floor(Variable(countDownTimer)))"
                  ],
                  "subInstructions": []
                }
              ],
              "events": []
            },
            {
              "disabled": false,
              "folded": false,
              "type": "BuiltinCommonInstructions::Comment",
              "color": {
                "b": 109,
                "g": 230,
                "r": 255,
                "textB": 0,
                "textG": 0,
                "textR": 0
              },
              "comment": "If the value of the scene variable is >= 10, display the value inside a text object as normal",
              "comment2": ""
            },
            {
              "disabled": false,
              "folded": false,
              "type": "BuiltinCommonInstructions::Standard",
              "conditions": [
                {
                  "type": {
                    "inverted": false,
                    "value": "VarScene"
                  },
                  "parameters": [
                    "countDownTimer",
                    ">=",
                    "10"
                  ],
                  "subInstructions": []
                }
              ],
              "actions": [
                {
                  "type": {
                    "inverted": false,
                    "value": "TextObject::String"
                  },
                  "parameters": [
                    "TimerText",
                    "=",
                    "ToString(floor(Variable(countDownTimer)))"
                  ],
                  "subInstructions": []
                }
              ],
              "events": []
            },
            {
              "disabled": false,
              "folded": false,
              "type": "BuiltinCommonInstructions::Comment",
              "color": {
                "b": 109,
                "g": 230,
                "r": 255,
                "textB": 0,
                "textG": 0,
                "textR": 0
              },
              "comment": "If the value of the varible (the timer) <= 0, go to next scene",
              "comment2": ""
            },
            {
              "disabled": false,
              "folded": false,
              "type": "BuiltinCommonInstructions::Standard",
              "conditions": [
                {
                  "type": {
                    "inverted": false,
                    "value": "VarScene"
                  },
                  "parameters": [
                    "countDownTimer",
                    "<=",
                    "0"
                  ],
                  "subInstructions": []
                }
              ],
              "actions": [
                {
                  "type": {
                    "inverted": false,
                    "value": "Scene"
                  },
                  "parameters": [
                    "",
                    "\"game_over\"",
                    ""
                  ],
                  "subInstructions": []
                }
              ],
              "events": []
            }
          ]
        }
      ],
      "layers": [
        {
          "name": "",
          "visibility": true,
          "cameras": [
            {
              "defaultSize": true,
              "defaultViewport": true,
              "height": 0,
              "viewportBottom": 1,
              "viewportLeft": 0,
              "viewportRight": 1,
              "viewportTop": 0,
              "width": 0
            }
          ],
          "effects": []
        }
      ],
      "behaviorsSharedData": []
    },
    {
      "b": 209,
      "disableInputWhenNotFocused": true,
      "mangledName": "game_95over",
      "name": "game_over",
      "oglFOV": 90,
      "oglZFar": 500,
      "oglZNear": 1,
      "r": 209,
      "standardSortMethod": true,
      "stopSoundsOnStartup": true,
      "title": "",
      "v": 209,
      "uiSettings": {
        "grid": false,
        "gridB": 255,
        "gridG": 180,
        "gridHeight": 32,
        "gridOffsetX": 0,
        "gridOffsetY": 0,
        "gridR": 158,
        "gridWidth": 32,
        "snap": true,
        "windowMask": false,
        "zoomFactor": 1
      },
      "objectsGroups": [],
      "variables": [],
      "instances": [
        {
          "angle": 0,
          "customSize": false,
          "height": 0,
          "layer": "",
          "locked": false,
          "name": "GOText",
<<<<<<< HEAD
          "persistentUuid": "8e8c6c56-c512-4ae3-99a8-22533c740873",
=======
          "persistentUuid": "4d7e283e-ca20-40fa-b050-fa73ee84f229",
>>>>>>> 2762329d
          "width": 0,
          "x": 136,
          "y": 245,
          "zOrder": 1,
          "numberProperties": [],
          "stringProperties": [],
          "initialVariables": []
        }
      ],
      "objects": [
        {
          "bold": false,
          "italic": false,
          "name": "GOText",
          "smoothed": true,
          "tags": "",
          "type": "TextObject::Text",
          "underlined": false,
          "variables": [],
          "behaviors": [],
          "string": "Game Over",
          "font": "",
          "characterSize": 100,
          "color": {
            "b": 0,
            "g": 0,
            "r": 0
          }
        }
      ],
      "events": [],
      "layers": [
        {
          "name": "",
          "visibility": true,
          "cameras": [
            {
              "defaultSize": true,
              "defaultViewport": true,
              "height": 0,
              "viewportBottom": 1,
              "viewportLeft": 0,
              "viewportRight": 1,
              "viewportTop": 0,
              "width": 0
            }
          ],
          "effects": []
        }
      ],
      "behaviorsSharedData": []
    }
  ],
  "externalEvents": [],
  "eventsFunctionsExtensions": [],
  "externalLayouts": [],
  "externalSourceFiles": []
}<|MERGE_RESOLUTION|>--- conflicted
+++ resolved
@@ -7,7 +7,6 @@
     "revision": 0
   },
   "properties": {
-    "adMobAppId": "",
     "adaptGameResolutionAtRuntime": false,
     "folderProject": false,
     "linuxExecutableFilename": "",
@@ -33,6 +32,7 @@
     "loadingScreen": {
       "showGDevelopSplash": true
     },
+    "extensionProperties": [],
     "extensions": [
       {
         "name": "BuiltinObject"
@@ -143,11 +143,7 @@
           "layer": "",
           "locked": false,
           "name": "TimerText",
-<<<<<<< HEAD
-          "persistentUuid": "d864d4f1-5f4a-4d76-bea9-57221b0c479c",
-=======
-          "persistentUuid": "2b1a3387-3dc4-4a61-ae4b-1791f137482e",
->>>>>>> 2762329d
+          "persistentUuid": "e569954f-e66d-4818-b216-59eea6df646e",
           "width": 0,
           "x": 320,
           "y": 224,
@@ -483,11 +479,7 @@
           "layer": "",
           "locked": false,
           "name": "GOText",
-<<<<<<< HEAD
-          "persistentUuid": "8e8c6c56-c512-4ae3-99a8-22533c740873",
-=======
-          "persistentUuid": "4d7e283e-ca20-40fa-b050-fa73ee84f229",
->>>>>>> 2762329d
+          "persistentUuid": "b8f4b68f-548a-49f4-a29e-24be506bf052",
           "width": 0,
           "x": 136,
           "y": 245,
