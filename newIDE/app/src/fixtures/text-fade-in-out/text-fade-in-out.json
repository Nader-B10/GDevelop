--- conflicted
+++ resolved
@@ -7,7 +7,6 @@
     "revision": 0
   },
   "properties": {
-    "adMobAppId": "",
     "adaptGameResolutionAtRuntime": false,
     "folderProject": false,
     "linuxExecutableFilename": "",
@@ -33,6 +32,7 @@
     "loadingScreen": {
       "showGDevelopSplash": true
     },
+    "extensionProperties": [],
     "extensions": [
       {
         "name": "BuiltinObject"
@@ -146,11 +146,7 @@
           "layer": "",
           "locked": false,
           "name": "FadeOutText",
-<<<<<<< HEAD
-          "persistentUuid": "ca987986-fb6f-4f0f-8179-8fab1916fbf5",
-=======
-          "persistentUuid": "171e267d-0e08-4fa9-bbfe-2f9b4971ffcd",
->>>>>>> 2762329d
+          "persistentUuid": "6a91ed23-4442-4281-bff4-e80dbfc4d8f3",
           "width": 0,
           "x": 220,
           "y": 264,
@@ -333,11 +329,7 @@
           "layer": "",
           "locked": false,
           "name": "FadeInOutText",
-<<<<<<< HEAD
-          "persistentUuid": "f1bdc73a-27cc-4f06-bd90-928133c10f16",
-=======
-          "persistentUuid": "63f2121d-8c20-4ca5-a696-4222aeaae7ea",
->>>>>>> 2762329d
+          "persistentUuid": "239b7c59-1ced-4a8b-8905-6e640f5d03f3",
           "width": 0,
           "x": 190,
           "y": 264,
@@ -520,11 +512,7 @@
           "layer": "",
           "locked": false,
           "name": "FadeInText",
-<<<<<<< HEAD
-          "persistentUuid": "fb2f9dd8-64bc-4a22-87e9-d26c1e093a73",
-=======
-          "persistentUuid": "b5d5fc21-8014-4f6a-9c90-95aa4014f540",
->>>>>>> 2762329d
+          "persistentUuid": "b05550ba-6f3c-4412-bc6b-409ec6184dcd",
           "width": 0,
           "x": 230,
           "y": 264,
