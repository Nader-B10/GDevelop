--- conflicted
+++ resolved
@@ -24,12 +24,6 @@
 	gd_set_option(GD_INSTALL_PREFIX "/opt/gdevelop/" STRING "The directory where GDevelop should be installed")
 
 	#As we embed SFML, prevent it to be installed system-wide
-<<<<<<< HEAD
-	if ((NOT CMAKE_INSTALL_PREFIX_INITIALIZED_TO_DEFAULT) AND (DEFINED CMAKE_INSTALL_PREFIX) AND (NOT(CMAKE_INSTALL_PREFIX STREQUAL "")))
-		set(GD_INSTALL_PREFIX "${CMAKE_INSTALL_PREFIX}")
-	endif()
-=======
->>>>>>> 5a5781ba
 	set(CMAKE_INSTALL_PREFIX "${GD_INSTALL_PREFIX}/useless")
 ENDIF()
 
